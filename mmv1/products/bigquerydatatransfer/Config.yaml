--- conflicted
+++ resolved
@@ -235,40 +235,17 @@
           The Secret Access Key of the AWS account transferring data from.
         sensitive: true
         at_least_one_of:
-<<<<<<< HEAD
-          - 'sensitive_params.0.secret_access_key'
-          - 'sensitive_params.0.secret_access_key_wo'
+          - 'sensitive_params.0.secretAccessKey'
+          - 'sensitive_params.0.secretAccessKeyWo'
         conflicts:
-          - 'sensitive_params.0.secret_access_key_wo'
-=======
-          - 'sensitive_params.0.secretAccessKey'
-          - 'sensitive_params.0.secretAccessKeyWo'
-        conflicts:
-          - 'sensitive_params.0.secretAccessKeyWo'
->>>>>>> 87b4ef0a
+          - 'sensitive_params.0.secretAccessKeyWo'
       - name: 'secretAccessKeyWo' # Wo is convention for write-only properties
         type: String
         description: |
           The Secret Access Key of the AWS account transferring data from.
         write_only: true
         at_least_one_of:
-<<<<<<< HEAD
-          - 'sensitive_params.0.secret_access_key_wo'
-          - 'sensitive_params.0.secret_access_key'
-        conflicts:
-          - 'sensitive_params.0.secret_access_key'
-        required_with:
-          - 'sensitive_params.0.secret_access_key_wo_version'
-      - name: 'secretAccessKeyWoVersion'
-        type: Integer
-        url_param_only: true
-        required_with:
-          - 'sensitive_params.0.secret_access_key_wo'
-        description: |
-          The version of the sensitive params - used to trigger updates of the write-only params. For more info see [updating write-only attributes](/docs/providers/google/guides/using_write_only_attributes.html#updating-write-only-attributes)
-=======
           - 'sensitive_params.0.secretAccessKeyWo'
           - 'sensitive_params.0.secretAccessKey'
         conflicts:
-          - 'sensitive_params.0.secretAccessKey'
->>>>>>> 87b4ef0a
+          - 'sensitive_params.0.secretAccessKey'