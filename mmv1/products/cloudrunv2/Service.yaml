--- conflicted
+++ resolved
@@ -497,22 +497,6 @@
                             default_value: ''
                             send_empty_value: true
                 - !ruby/object:Api::Type::NestedObject
-<<<<<<< HEAD
-                  name: 'tcpSocket'
-                  description: |-
-                    TCPSocket specifies an action involving a TCP port. This field is not supported in liveness probe currently.
-                  deprecation_message: >-
-                    `tcp_socket` is deprecated and will be removed in a future major release. This field is not supported by the Cloud Run API.
-                  send_empty_value: true
-                  allow_empty_object: true
-                  properties:
-                    - !ruby/object:Api::Type::Integer
-                      name: port
-                      description: |-
-                        Port number to access on the container. Must be in the range 1 to 65535. If not specified, defaults to 8080.
-                - !ruby/object:Api::Type::NestedObject
-=======
->>>>>>> 5b240fd3
                   name: grpc
                   description: |-
                     GRPC specifies an action involving a GRPC port.
