--- conflicted
+++ resolved
@@ -444,433 +444,4 @@
       - !ruby/object:Api::Type::String
         name: 'rowFilter'
         description: |
-<<<<<<< HEAD
-          A filter applied to all rows in a single DataScan job. The filter needs to be a valid SQL expression for a WHERE clause in BigQuery standard SQL syntax. Example: col1 >= 0 AND col2 < 10
-      - !ruby/object:Api::Type::NestedObject
-        name: 'postScanActions'
-        description: |
-          Actions to take upon job completion.
-        properties:
-          - !ruby/object:Api::Type::NestedObject
-            name: 'bigqueryExport'
-            description: |
-              If set, results will be exported to the provided BigQuery table.
-            properties:
-              - !ruby/object:Api::Type::String
-                name: 'resultsTable'
-                description: |
-                  The BigQuery table to export DataProfileScan results to.
-                  Format://bigquery.googleapis.com/projects/PROJECT_ID/datasets/DATASET_ID/tables/TABLE_ID
-      - !ruby/object:Api::Type::NestedObject
-        name: 'includeFields'
-        description: |
-          The fields to include in data profile.
-          If not specified, all fields at the time of profile scan job execution are included, except for ones listed in `exclude_fields`.
-        properties:
-          - !ruby/object:Api::Type::Array
-            name: 'fieldNames'
-            description: |
-              Expected input is a list of fully qualified names of fields as in the schema.
-              Only top-level field names for nested fields are supported.
-              For instance, if 'x' is of nested field type, listing 'x' is supported but 'x.y.z' is not supported. Here 'y' and 'y.z' are nested fields of 'x'.
-            item_type: Api::Type::String
-      - !ruby/object:Api::Type::NestedObject
-        name: 'excludeFields'
-        description: |
-          The fields to exclude from data profile.
-          If specified, the fields will be excluded from data profile, regardless of `include_fields` value.
-        properties:
-          - !ruby/object:Api::Type::Array
-            name: 'fieldNames'
-            description: |
-              Expected input is a list of fully qualified names of fields as in the schema.
-              Only top-level field names for nested fields are supported.
-              For instance, if 'x' is of nested field type, listing 'x' is supported but 'x.y.z' is not supported. Here 'y' and 'y.z' are nested fields of 'x'.
-            item_type: Api::Type::String
-  - !ruby/object:Api::Type::NestedObject
-    name: 'dataQualityResult'
-    output: true
-    deprecation_message: "`data_quality_result` is deprecated and will be removed in a future major release."
-    description: |
-      The result of the data quality scan.
-    properties:
-      - !ruby/object:Api::Type::Boolean
-        name: 'passed'
-        output: true
-        description: |
-          Overall data quality result -- true if all rules passed.
-      - !ruby/object:Api::Type::Array
-        name: 'dimensions'
-        description: |
-          A list of results at the dimension level.
-        item_type: !ruby/object:Api::Type::NestedObject
-          properties:
-            - !ruby/object:Api::Type::Boolean
-              name: 'passed'
-              description: |
-                Whether the dimension passed or failed.
-      - !ruby/object:Api::Type::Array
-        name: 'rules'
-        output: true
-        description: |
-          A list of all the rules in a job, and their results.
-        item_type: !ruby/object:Api::Type::NestedObject
-          properties:
-            - !ruby/object:Api::Type::NestedObject
-              name: 'rule'
-              output: true
-              description: |
-                The rule specified in the DataQualitySpec, as is.
-              properties:
-                - !ruby/object:Api::Type::String
-                  name: 'column'
-                  description: |
-                    The unnested column which this rule is evaluated against.
-                - !ruby/object:Api::Type::Boolean
-                  name: 'ignoreNull'
-                  description: |
-                    Rows with null values will automatically fail a rule, unless ignoreNull is true. In that case, such null rows are trivially considered passing. Only applicable to ColumnMap rules.
-                - !ruby/object:Api::Type::String
-                  name: 'dimension'
-                  description: |
-                    The dimension a rule belongs to. Results are also aggregated at the dimension level. Supported dimensions are ["COMPLETENESS", "ACCURACY", "CONSISTENCY", "VALIDITY", "UNIQUENESS", "INTEGRITY"]
-                - !ruby/object:Api::Type::Integer
-                  name: 'threshold'
-                  description: |
-                    The minimum ratio of passing_rows / total_rows required to pass this rule, with a range of [0.0, 1.0]. 0 indicates default value (i.e. 1.0).
-                - !ruby/object:Api::Type::NestedObject
-                  name: 'rangeExpectation'
-                  output: true
-                  description: |
-                    ColumnMap rule which evaluates whether each column value lies between a specified range.
-                  properties:
-                    - !ruby/object:Api::Type::String
-                      name: 'minValue'
-                      description: |
-                        The minimum column value allowed for a row to pass this validation. At least one of minValue and maxValue need to be provided.
-                    - !ruby/object:Api::Type::String
-                      name: maxValue
-                      description: |
-                        The maximum column value allowed for a row to pass this validation. At least one of minValue and maxValue need to be provided.
-                    - !ruby/object:Api::Type::Boolean
-                      name: 'strictMinEnabled'
-                      default_value: false
-                      description: |
-                        Whether each value needs to be strictly greater than ('>') the minimum, or if equality is allowed.
-                        Only relevant if a minValue has been defined. Default = false.
-                    - !ruby/object:Api::Type::Boolean
-                      name: 'strictMaxEnabled'
-                      default_value: false
-                      description: |
-                        Whether each value needs to be strictly lesser than ('<') the maximum, or if equality is allowed.
-                        Only relevant if a maxValue has been defined. Default = false.
-                - !ruby/object:Api::Type::NestedObject
-                  name: 'nonNullExpectation'
-                  output: true
-                  allow_empty_object: true
-                  description: |
-                    ColumnMap rule which evaluates whether each column value is null.
-                  properties: []
-                - !ruby/object:Api::Type::NestedObject
-                  name: 'setExpectation'
-                  output: true
-                  description: |
-                    ColumnMap rule which evaluates whether each column value is contained by a specified set.
-                  properties:
-                    - !ruby/object:Api::Type::Array
-                      name: 'values'
-                      description: |
-                        Expected values for the column value.
-                      item_type: Api::Type::String
-                - !ruby/object:Api::Type::NestedObject
-                  name: 'regexExpectation'
-                  output: true
-                  description: |
-                    ColumnMap rule which evaluates whether each column value matches a specified regex.
-                  properties:
-                    - !ruby/object:Api::Type::String
-                      name: 'regex'
-                      description: |
-                        A regular expression the column value is expected to match.
-                - !ruby/object:Api::Type::NestedObject
-                  name: 'uniquenessExpectation'
-                  output: true
-                  allow_empty_object: true
-                  description: |
-                    ColumnAggregate rule which evaluates whether the column has duplicates.
-                  properties: []
-                - !ruby/object:Api::Type::NestedObject
-                  name: 'statisticRangeExpectation'
-                  output: true
-                  description: |
-                    ColumnAggregate rule which evaluates whether the column aggregate statistic lies between a specified range.
-                  properties:
-                    - !ruby/object:Api::Type::Enum
-                      name: 'statistic'
-                      description: |
-                        column statistics.
-                      values:
-                        - :STATISTIC_UNDEFINED
-                        - :MEAN
-                        - :MIN
-                        - :MAX
-                    - !ruby/object:Api::Type::String
-                      name: 'minValue'
-                      description: |
-                        The minimum column statistic value allowed for a row to pass this validation.
-                        At least one of minValue and maxValue need to be provided.
-                    - !ruby/object:Api::Type::String
-                      name: 'maxValue'
-                      description: |
-                        The maximum column statistic value allowed for a row to pass this validation.
-                        At least one of minValue and maxValue need to be provided.
-                    - !ruby/object:Api::Type::Boolean
-                      name: 'strictMinEnabled'
-                      description: |
-                        Whether column statistic needs to be strictly greater than ('>') the minimum, or if equality is allowed.
-                        Only relevant if a minValue has been defined. Default = false.
-                    - !ruby/object:Api::Type::Boolean
-                      name: 'strictMaxEnabled'
-                      description: |
-                        Whether column statistic needs to be strictly lesser than ('<') the maximum, or if equality is allowed.
-                        Only relevant if a maxValue has been defined. Default = false.
-                - !ruby/object:Api::Type::NestedObject
-                  name: 'rowConditionExpectation'
-                  output: true
-                  description: |
-                    Table rule which evaluates whether each row passes the specified condition.
-                  properties:
-                    - !ruby/object:Api::Type::String
-                      name: 'sqlExpression'
-                      description: |
-                        The SQL expression.
-                - !ruby/object:Api::Type::NestedObject
-                  name: 'tableConditionExpectation'
-                  output: true
-                  description: |
-                    Table rule which evaluates whether the provided expression is true.
-                  properties:
-                    - !ruby/object:Api::Type::String
-                      name: 'sqlExpression'
-                      description: |
-                        The SQL expression.
-            - !ruby/object:Api::Type::Boolean
-              name: 'passed'
-              output: true
-              description: |
-                Whether the rule passed or failed.
-            - !ruby/object:Api::Type::String
-              name: 'evaluatedCount'
-              output: true
-              description: |
-                The number of rows a rule was evaluated against. This field is only valid for ColumnMap type rules.
-                Evaluated count can be configured to either
-                1. include all rows (default) - with null rows automatically failing rule evaluation, or
-                2. exclude null rows from the evaluatedCount, by setting ignore_nulls = true.
-            - !ruby/object:Api::Type::String
-              name: 'passedCount'
-              output: true
-              description: |
-                The number of rows which passed a rule evaluation. This field is only valid for ColumnMap type rules.
-            - !ruby/object:Api::Type::String
-              name: 'nullCount'
-              output: true
-              description: |
-                The number of rows with null values in the specified column.
-            - !ruby/object:Api::Type::Integer
-              name: 'passRatio'
-              output: true
-              description: |
-                The ratio of passedCount / evaluatedCount. This field is only valid for ColumnMap type rules.
-            - !ruby/object:Api::Type::String
-              name: 'failingRowsQuery'
-              output: true
-              description: |
-                The query to find rows that did not pass this rule. Only applies to ColumnMap and RowCondition rules.
-      - !ruby/object:Api::Type::String
-        name: 'rowCount'
-        output: true
-        description: |
-          The count of rows processed.
-      - !ruby/object:Api::Type::NestedObject
-        name: 'scannedData'
-        output: true
-        description: |
-          The data scanned for this result.
-        properties:
-          - !ruby/object:Api::Type::NestedObject
-            name: 'incrementalField'
-            description: |
-              The range denoted by values of an incremental field
-            properties:
-              - !ruby/object:Api::Type::String
-                name: 'field'
-                description: |
-                  The field that contains values which monotonically increases over time (e.g. a timestamp column).
-              - !ruby/object:Api::Type::String
-                name: 'start'
-                description: |
-                  Value that marks the start of the range.
-              - !ruby/object:Api::Type::String
-                name: 'end'
-                description: Value that marks the end of the range.
-  - !ruby/object:Api::Type::NestedObject
-    name: 'dataProfileResult'
-    output: true
-    deprecation_message: "`data_profile_result` is deprecated and will be removed in a future major release."
-    custom_flatten: templates/terraform/custom_flatten/dataplex_datascan_ignore_profile_result.go.erb
-    description: |
-      The result of the data profile scan.
-    properties:
-      - !ruby/object:Api::Type::String
-        name: 'rowCount'
-        description: |
-          The count of rows scanned.
-      - !ruby/object:Api::Type::NestedObject
-        name: 'profile'
-        output: true
-        description: |
-          The profile information per field.
-        properties:
-          - !ruby/object:Api::Type::Array
-            name: 'fields'
-            description: |
-              List of fields with structural and profile information for each field.
-            item_type: !ruby/object:Api::Type::NestedObject
-              properties:
-                - !ruby/object:Api::Type::String
-                  name: 'name'
-                  description: |
-                    The name of the field.
-                - !ruby/object:Api::Type::String
-                  name: 'type'
-                  description: |
-                    The field data type.
-                - !ruby/object:Api::Type::String
-                  name: 'mode'
-                  description: |
-                    The mode of the field. Possible values include:
-                    1. REQUIRED, if it is a required field.
-                    2. NULLABLE, if it is an optional field.
-                    3. REPEATED, if it is a repeated field.
-                - !ruby/object:Api::Type::NestedObject
-                  name: 'profile'
-                  description: |
-                    Profile information for the corresponding field.
-                  properties:
-                    - !ruby/object:Api::Type::Integer
-                      name: 'nullRatio'
-                      output: true
-                      description: |
-                        Ratio of rows with null value against total scanned rows.
-                    - !ruby/object:Api::Type::Integer
-                      name: 'distinctRatio'
-                      description: |
-                        Ratio of rows with distinct values against total scanned rows. Not available for complex non-groupable field type RECORD and fields with REPEATABLE mode.
-                    - !ruby/object:Api::Type::NestedObject
-                      name: 'topNValues'
-                      description: |
-                        The list of top N non-null values and number of times they occur in the scanned data. N is 10 or equal to the number of distinct values in the field, whichever is smaller. Not available for complex non-groupable field type RECORD and fields with REPEATABLE mode.
-                      properties:
-                        - !ruby/object:Api::Type::String
-                          name: 'value'
-                          description: |
-                            String value of a top N non-null value.
-                        - !ruby/object:Api::Type::String
-                          name: 'count'
-                          description: |
-                            Count of the corresponding value in the scanned data.
-                    - !ruby/object:Api::Type::NestedObject
-                      name: 'stringProfile'
-                      output: true
-                      description: |
-                        String type field information.
-                      properties:
-                        - !ruby/object:Api::Type::String
-                          name: 'minLength'
-                          description: |
-                            Minimum length of non-null values in the scanned data.
-                        - !ruby/object:Api::Type::String
-                          name: 'maxLength'
-                          description: |
-                            Maximum length of non-null values in the scanned data.
-                        - !ruby/object:Api::Type::Integer
-                          name: 'averageLength'
-                          description: |
-                            Average length of non-null values in the scanned data.
-                    - !ruby/object:Api::Type::NestedObject
-                      name: 'integerProfile'
-                      output: true
-                      description: |
-                        Integer type field information.
-                      properties:
-                        - !ruby/object:Api::Type::Integer
-                          name: 'average'
-                          description: |
-                            Average of non-null values in the scanned data. NaN, if the field has a NaN.
-                        - !ruby/object:Api::Type::Integer
-                          name: 'standardDeviation'
-                          description: |
-                            Standard deviation of non-null values in the scanned data. NaN, if the field has a NaN.
-                        - !ruby/object:Api::Type::String
-                          name: 'min'
-                          description: |
-                            Minimum of non-null values in the scanned data. NaN, if the field has a NaN.
-                        - !ruby/object:Api::Type::String
-                          name: 'quartiles'
-                          description: |
-                            A quartile divides the number of data points into four parts, or quarters, of more-or-less equal size. Three main quartiles used are: The first quartile (Q1) splits off the lowest 25% of data from the highest 75%. It is also known as the lower or 25th empirical quartile, as 25% of the data is below this point. The second quartile (Q2) is the median of a data set. So, 50% of the data lies below this point. The third quartile (Q3) splits off the highest 25% of data from the lowest 75%. It is known as the upper or 75th empirical quartile, as 75% of the data lies below this point. Here, the quartiles is provided as an ordered list of quartile values for the scanned data, occurring in order Q1, median, Q3.
-                        - !ruby/object:Api::Type::String
-                          name: 'max'
-                          description: |
-                            Maximum of non-null values in the scanned data. NaN, if the field has a NaN.
-                    - !ruby/object:Api::Type::NestedObject
-                      name: 'doubleProfile'
-                      output: true
-                      description: |
-                        Double type field information.
-                      properties:
-                        - !ruby/object:Api::Type::Integer
-                          name: 'average'
-                          description: |
-                            Average of non-null values in the scanned data. NaN, if the field has a NaN.
-                        - !ruby/object:Api::Type::Integer
-                          name: 'standardDeviation'
-                          description: |
-                            Standard deviation of non-null values in the scanned data. NaN, if the field has a NaN.
-                        - !ruby/object:Api::Type::String
-                          name: 'min'
-                          description: |
-                            Minimum of non-null values in the scanned data. NaN, if the field has a NaN.
-                        - !ruby/object:Api::Type::String
-                          name: 'quartiles'
-                          description: |
-                            A quartile divides the number of data points into four parts, or quarters, of more-or-less equal size. Three main quartiles used are: The first quartile (Q1) splits off the lowest 25% of data from the highest 75%. It is also known as the lower or 25th empirical quartile, as 25% of the data is below this point. The second quartile (Q2) is the median of a data set. So, 50% of the data lies below this point. The third quartile (Q3) splits off the highest 25% of data from the lowest 75%. It is known as the upper or 75th empirical quartile, as 75% of the data lies below this point. Here, the quartiles is provided as an ordered list of quartile values for the scanned data, occurring in order Q1, median, Q3.
-                        - !ruby/object:Api::Type::String
-                          name: 'max'
-                          description: |
-                            Maximum of non-null values in the scanned data. NaN, if the field has a NaN.
-      - !ruby/object:Api::Type::NestedObject
-        name: 'scannedData'
-        output: true
-        description: The data scanned for this result.
-        properties:
-          - !ruby/object:Api::Type::NestedObject
-            name: 'incrementalField'
-            description: |
-              The range denoted by values of an incremental field
-            properties:
-              - !ruby/object:Api::Type::String
-                name: 'field'
-                description: |
-                  The field that contains values which monotonically increases over time (e.g. a timestamp column).
-              - !ruby/object:Api::Type::String
-                name: 'start'
-                description: |
-                  Value that marks the start of the range.
-              - !ruby/object:Api::Type::String
-                name: 'end'
-                description: Value that marks the end of the range.
-=======
-          A filter applied to all rows in a single DataScan job. The filter needs to be a valid SQL expression for a WHERE clause in BigQuery standard SQL syntax. Example: col1 >= 0 AND col2 < 10
->>>>>>> 5b240fd3
+          A filter applied to all rows in a single DataScan job. The filter needs to be a valid SQL expression for a WHERE clause in BigQuery standard SQL syntax. Example: col1 >= 0 AND col2 < 10