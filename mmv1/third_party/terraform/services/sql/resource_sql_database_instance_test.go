package sql_test

import (
	"fmt"
	"regexp"
	"strconv"
	"testing"
	"time"

	"github.com/hashicorp/terraform-provider-google/google/acctest"
	"github.com/hashicorp/terraform-provider-google/google/envvar"
	"github.com/hashicorp/terraform-provider-google/google/services/sql"

	"github.com/hashicorp/terraform-plugin-testing/helper/resource"
	"github.com/hashicorp/terraform-plugin-testing/terraform"
	sqladmin "google.golang.org/api/sqladmin/v1beta4"
)

// Fields that should be ignored in import tests because they aren't returned
// from GCP (and thus can't be imported)
var ignoredReplicaConfigurationFields = []string{
	"replica_configuration.0.ca_certificate",
	"replica_configuration.0.client_certificate",
	"replica_configuration.0.client_key",
	"replica_configuration.0.connect_retry_interval",
	"replica_configuration.0.dump_file_path",
	"replica_configuration.0.master_heartbeat_period",
	"replica_configuration.0.password",
	"replica_configuration.0.ssl_cipher",
	"replica_configuration.0.username",
	"replica_configuration.0.verify_server_certificate",
	"deletion_protection",
}

func TestAccSqlDatabaseInstance_basicInferredName(t *testing.T) {
	// Randomness
	acctest.SkipIfVcr(t)
	t.Parallel()

	acctest.VcrTest(t, resource.TestCase{
		PreCheck:                 func() { acctest.AccTestPreCheck(t) },
		ProtoV5ProviderFactories: acctest.ProtoV5ProviderFactories(t),
		CheckDestroy:             testAccSqlDatabaseInstanceDestroyProducer(t),
		Steps: []resource.TestStep{
			{
				Config: testGoogleSqlDatabaseInstance_basic2,
				Check: resource.ComposeTestCheckFunc(
					checkInstanceTypeIsPresent("google_sql_database_instance.instance"),
				),
			},
			{
				ResourceName:            "google_sql_database_instance.instance",
				ImportState:             true,
				ImportStateVerify:       true,
				ImportStateVerifyIgnore: []string{"deletion_protection"},
			},
		},
	})
}

func TestAccSqlDatabaseInstance_basicSecondGen(t *testing.T) {
	t.Parallel()

	databaseName := "tf-test-" + acctest.RandString(t, 10)

	acctest.VcrTest(t, resource.TestCase{
		PreCheck:                 func() { acctest.AccTestPreCheck(t) },
		ProtoV5ProviderFactories: acctest.ProtoV5ProviderFactories(t),
		CheckDestroy:             testAccSqlDatabaseInstanceDestroyProducer(t),
		Steps: []resource.TestStep{
			{
				Config: fmt.Sprintf(
					testGoogleSqlDatabaseInstance_basic3, databaseName),
				Check: testAccCheckGoogleSqlDatabaseRootUserDoesNotExist(t, databaseName),
			},
			{
				ResourceName:            "google_sql_database_instance.instance",
				ImportState:             true,
				ImportStateVerify:       true,
				ImportStateVerifyIgnore: []string{"deletion_protection"},
			},
		},
	})
}

func TestAccSqlDatabaseInstance_basicMSSQL(t *testing.T) {
	t.Parallel()

	databaseName := "tf-test-" + acctest.RandString(t, 10)
	rootPassword := acctest.RandString(t, 15)

	acctest.VcrTest(t, resource.TestCase{
		PreCheck:                 func() { acctest.AccTestPreCheck(t) },
		ProtoV5ProviderFactories: acctest.ProtoV5ProviderFactories(t),
		CheckDestroy:             testAccSqlDatabaseInstanceDestroyProducer(t),
		Steps: []resource.TestStep{
			{
				Config: fmt.Sprintf(
					testGoogleSqlDatabaseInstance_basic_mssql, databaseName, rootPassword),
			},
			{
				ResourceName:            "google_sql_database_instance.instance",
				ImportState:             true,
				ImportStateVerify:       true,
				ImportStateVerifyIgnore: []string{"root_password", "deletion_protection"},
			},
			{
				Config: fmt.Sprintf(
					testGoogleSqlDatabaseInstance_update_mssql, databaseName, rootPassword),
			},
			{
				ResourceName:            "google_sql_database_instance.instance",
				ImportState:             true,
				ImportStateVerify:       true,
				ImportStateVerifyIgnore: []string{"root_password", "deletion_protection"},
			},
		},
	})
}

func TestAccSqlDatabaseInstance_dontDeleteDefaultUserOnReplica(t *testing.T) {
	t.Parallel()

	databaseName := "tf-test-sql-instance-" + acctest.RandString(t, 10)
	failoverName := "tf-test-sql-instance-failover-" + acctest.RandString(t, 10)
	// 1. Create an instance.
	// 2. Add a root@'%' user.
	// 3. Create a replica and assert it succeeds (it'll fail if we try to delete the root user thinking it's a
	//    default user)
	acctest.VcrTest(t, resource.TestCase{
		PreCheck:                 func() { acctest.AccTestPreCheck(t) },
		ProtoV5ProviderFactories: acctest.ProtoV5ProviderFactories(t),
		CheckDestroy:             testAccSqlDatabaseInstanceDestroyProducer(t),
		Steps: []resource.TestStep{
			{
				Config: testGoogleSqlDatabaseInstanceConfig_withoutReplica(databaseName),
			},
			{
				ResourceName:            "google_sql_database_instance.instance",
				ImportState:             true,
				ImportStateVerify:       true,
				ImportStateVerifyIgnore: []string{"deletion_protection"},
			},
			{
				PreConfig: func() {
					// Add a root user
					config := acctest.GoogleProviderConfig(t)
					user := sqladmin.User{
						Name:     "root",
						Host:     "%",
						Password: acctest.RandString(t, 26),
					}
					op, err := config.NewSqlAdminClient(config.UserAgent).Users.Insert(config.Project, databaseName, &user).Do()
					if err != nil {
						t.Errorf("Error while inserting root@%% user: %s", err)
						return
					}
					err = sql.SqlAdminOperationWaitTime(config, op, config.Project, "Waiting for user to insert", config.UserAgent, 10*time.Minute)
					if err != nil {
						t.Errorf("Error while waiting for user insert operation to complete: %s", err.Error())
					}
					// User was created, now create replica
				},
				Config: testGoogleSqlDatabaseInstanceConfig_withReplica(databaseName, failoverName),
			},
		},
	})
}

// This test requires an arbitrary error to occur during the SQL instance creation. Currently, we
// are relying on an error that occurs when settings are used on a MySQL clone. Note that this is
// somewhat brittle, and the test could begin failing if that error no longer behaves the same way.
// If this test begins failing, we will want to be sure that the root user is removed as early as
// possible, and we should attempt to find any other scenarios where the root user could otherwise
// be left on the instance.
func TestAccSqlDatabaseInstance_deleteDefaultUserBeforeSubsequentApiCalls(t *testing.T) {

	t.Parallel()

	databaseName := "tf-test-" + acctest.RandString(t, 10)
	testId := "sql-instance-clone-2"
	addressName := acctest.BootstrapSharedTestGlobalAddress(t, testId)
	networkName := acctest.BootstrapSharedServiceNetworkingConnection(t, testId)

	// 1. Create an instance.
	// 2. Add a root@'%' user.
	// 3. Create a clone with settings and assert it fails after the instance creation API call.
	// 4. Check root user was deleted.
	acctest.VcrTest(t, resource.TestCase{
		PreCheck:                 func() { acctest.AccTestPreCheck(t) },
		ProtoV5ProviderFactories: acctest.ProtoV5ProviderFactories(t),
		CheckDestroy:             testAccSqlDatabaseInstanceDestroyProducer(t),
		Steps: []resource.TestStep{
			{
				Config: testAccSqlDatabaseInstance_withPrivateNetwork_withoutAllocatedIpRange(databaseName, networkName, false, false),
			},
			{
				PreConfig: func() {
					// Add a root user
					config := acctest.GoogleProviderConfig(t)
					user := sqladmin.User{
						Name:     "root",
						Host:     "%",
						Password: acctest.RandString(t, 26),
					}
					op, err := config.NewSqlAdminClient(config.UserAgent).Users.Insert(config.Project, databaseName, &user).Do()
					if err != nil {
						t.Errorf("Error while inserting root@%% user: %s", err)
						return
					}
					err = sql.SqlAdminOperationWaitTime(config, op, config.Project, "Waiting for user to insert", config.UserAgent, 10*time.Minute)
					if err != nil {
						t.Errorf("Error while waiting for user insert operation to complete: %s", err.Error())
					}
				},
				Config:      testAccSqlDatabaseInstance_withPrivateNetwork_withAllocatedIpRangeClone_withSettings(databaseName, networkName, addressName),
				ExpectError: regexp.MustCompile("Error, failed to update instance settings"),
			},
			{
				// This PreConfig does a check on the previous step. It is needed because the
				// previous step expects an error, so it cannot perform a check of its own.
				PreConfig: func() {
					var s *terraform.State
					err := testAccCheckGoogleSqlDatabaseRootUserDoesNotExist(t, databaseName+"-clone1")(s)
					if err != nil {
						t.Errorf("Failed to verify that root user was removed: %s", err)
					}
				},
				Config:             testAccSqlDatabaseInstance_withPrivateNetwork_withAllocatedIpRangeClone_withSettings(databaseName, networkName, addressName),
				PlanOnly:           true,
				ExpectNonEmptyPlan: true,
			},
		},
	})
}

func TestAccSqlDatabaseInstance_settings_basic(t *testing.T) {
	t.Parallel()

	databaseName := "tf-test-" + acctest.RandString(t, 10)

	acctest.VcrTest(t, resource.TestCase{
		PreCheck:                 func() { acctest.AccTestPreCheck(t) },
		ProtoV5ProviderFactories: acctest.ProtoV5ProviderFactories(t),
		CheckDestroy:             testAccSqlDatabaseInstanceDestroyProducer(t),
		Steps: []resource.TestStep{
			{
				Config: fmt.Sprintf(
					testGoogleSqlDatabaseInstance_settings, databaseName),
			},
			{
				ResourceName:            "google_sql_database_instance.instance",
				ImportState:             true,
				ImportStateVerify:       true,
				ImportStateVerifyIgnore: []string{"deletion_protection"},
			},
		},
	})
}

func TestAccSqlDatabaseInstance_settings_secondary(t *testing.T) {
	t.Parallel()

	databaseName := "tf-test-" + acctest.RandString(t, 10)

	acctest.VcrTest(t, resource.TestCase{
		PreCheck:                 func() { acctest.AccTestPreCheck(t) },
		ProtoV5ProviderFactories: acctest.ProtoV5ProviderFactories(t),
		CheckDestroy:             testAccSqlDatabaseInstanceDestroyProducer(t),
		Steps: []resource.TestStep{
			{
				Config: fmt.Sprintf(
					testGoogleSqlDatabaseInstance_settings_secondary, databaseName),
			},
			{
				ResourceName:            "google_sql_database_instance.instance",
				ImportState:             true,
				ImportStateVerify:       true,
				ImportStateVerifyIgnore: []string{"deletion_protection"},
			},
		},
	})
}

func TestAccSqlDatabaseInstance_settings_deletionProtection(t *testing.T) {
	t.Parallel()

	databaseName := "tf-test-" + acctest.RandString(t, 10)

	acctest.VcrTest(t, resource.TestCase{
		PreCheck:                 func() { acctest.AccTestPreCheck(t) },
		ProtoV5ProviderFactories: acctest.ProtoV5ProviderFactories(t),
		CheckDestroy:             testAccSqlDatabaseInstanceDestroyProducer(t),
		Steps: []resource.TestStep{
			{
				Config: fmt.Sprintf(
					testGoogleSqlDatabaseInstance_settings_deletionProtection, databaseName, "true"),
			},
			{
				ResourceName:            "google_sql_database_instance.instance",
				ImportState:             true,
				ImportStateVerify:       true,
				ImportStateVerifyIgnore: []string{"deletion_protection"},
			},
			{
				Config: fmt.Sprintf(
					testGoogleSqlDatabaseInstance_settings_deletionProtection, databaseName, "true"),
				Destroy:     true,
				ExpectError: regexp.MustCompile("Error, failed to delete instance because deletion_protection is set to true. Set it to false to proceed with instance deletion"),
			},
			{
				Config: fmt.Sprintf(
					testGoogleSqlDatabaseInstance_settings_deletionProtection, databaseName, "false"),
			},
		},
	})
}

func TestAccSqlDatabaseInstance_maintenanceVersion(t *testing.T) {
	t.Parallel()

	databaseName := "tf-test-" + acctest.RandString(t, 10)

	acctest.VcrTest(t, resource.TestCase{
		PreCheck:                 func() { acctest.AccTestPreCheck(t) },
		ProtoV5ProviderFactories: acctest.ProtoV5ProviderFactories(t),
		CheckDestroy:             testAccSqlDatabaseInstanceDestroyProducer(t),
		Steps: []resource.TestStep{
			{
				Config: fmt.Sprintf(
					testGoogleSqlDatabaseInstance_maintenanceVersionWithOldVersion, databaseName),
				ExpectError: regexp.MustCompile(
					`.*Maintenance version \(MYSQL_5_7_37.R20210508.01_03\) must not be set.*`),
			},
			{
				Config: fmt.Sprintf(
					testGoogleSqlDatabaseInstance_basic3, databaseName),
			},
			{
				ResourceName:            "google_sql_database_instance.instance",
				ImportState:             true,
				ImportStateVerify:       true,
				ImportStateVerifyIgnore: []string{"deletion_protection"},
			},
			{
				Config: fmt.Sprintf(
					testGoogleSqlDatabaseInstance_maintenanceVersionWithOldVersion, databaseName),
			},
			{
				ResourceName:            "google_sql_database_instance.instance",
				ImportState:             true,
				ImportStateVerify:       true,
				ImportStateVerifyIgnore: []string{"deletion_protection"},
			},
		},
	})
}

func TestAccSqlDatabaseInstance_settings_deletionProtectionEnabled(t *testing.T) {
	t.Parallel()

	databaseName := "tf-test-" + acctest.RandString(t, 10)

	acctest.VcrTest(t, resource.TestCase{
		PreCheck:                 func() { acctest.AccTestPreCheck(t) },
		ProtoV5ProviderFactories: acctest.ProtoV5ProviderFactories(t),
		CheckDestroy:             testAccSqlDatabaseInstanceDestroyProducer(t),
		Steps: []resource.TestStep{
			{
				Config: fmt.Sprintf(
					testGoogleSqlDatabaseInstance_settings_deletionProtectionEnabled, databaseName, "true"),
			},
			{
				ResourceName:            "google_sql_database_instance.instance",
				ImportState:             true,
				ImportStateVerify:       true,
				ImportStateVerifyIgnore: []string{"deletion_protection"},
			},
			{
				Config: fmt.Sprintf(
					testGoogleSqlDatabaseInstance_settings_deletionProtectionEnabled, databaseName, "true"),
				Destroy:     true,
				ExpectError: regexp.MustCompile(fmt.Sprintf("Error, failed to delete instance %s: googleapi: Error 400: The instance is protected. Please disable the deletion protection and try again. To disable deletion protection, update the instance settings with deletionProtectionEnabled set to false.", databaseName)),
			},
			{
				Config: fmt.Sprintf(
					testGoogleSqlDatabaseInstance_settings_deletionProtectionEnabled, databaseName, "false"),
			},
			{
				ResourceName:            "google_sql_database_instance.instance",
				ImportState:             true,
				ImportStateVerify:       true,
				ImportStateVerifyIgnore: []string{"deletion_protection"},
			},
		},
	})
}

func TestAccSqlDatabaseInstance_settings_checkServiceNetworking(t *testing.T) {
	t.Parallel()

	databaseName := "tf-test-" + acctest.RandString(t, 10)

	acctest.VcrTest(t, resource.TestCase{
		PreCheck:                 func() { acctest.AccTestPreCheck(t) },
		ProtoV5ProviderFactories: acctest.ProtoV5ProviderFactories(t),
		CheckDestroy:             testAccSqlDatabaseInstanceDestroyProducer(t),
		Steps: []resource.TestStep{
			{
				Config: fmt.Sprintf(
					testGoogleSqlDatabaseInstance_settings_checkServiceNetworking, databaseName, databaseName),
				ExpectError: regexp.MustCompile("Error, failed to create instance because the network doesn't have at least 1 private services connection. Please see https://cloud.google.com/sql/docs/mysql/private-ip#network_requirements for how to create this connection."),
			},
		},
	})
}

func TestAccSqlDatabaseInstance_replica(t *testing.T) {
	t.Parallel()

	databaseID := acctest.RandInt(t)

	acctest.VcrTest(t, resource.TestCase{
		PreCheck:                 func() { acctest.AccTestPreCheck(t) },
		ProtoV5ProviderFactories: acctest.ProtoV5ProviderFactories(t),
		CheckDestroy:             testAccSqlDatabaseInstanceDestroyProducer(t),
		Steps: []resource.TestStep{
			{
				Config: fmt.Sprintf(
					testGoogleSqlDatabaseInstance_replica, databaseID, databaseID, databaseID, "true"),
				ExpectError: regexp.MustCompile("Error, failed to create instance tf-test-\\d+-2: googleapi: Error 400: Invalid request: Invalid flag for instance role: Backups cannot be enabled for read replica instance.., invalid"),
			},
			{
				Config: fmt.Sprintf(
					testGoogleSqlDatabaseInstance_replica, databaseID, databaseID, databaseID, "false"),
			},
			{
				ResourceName:            "google_sql_database_instance.instance_master",
				ImportState:             true,
				ImportStateVerify:       true,
				ImportStateVerifyIgnore: []string{"deletion_protection"},
			},
			{
				ResourceName:            "google_sql_database_instance.replica1",
				ImportState:             true,
				ImportStateVerify:       true,
				ImportStateVerifyIgnore: ignoredReplicaConfigurationFields,
			},
			{
				ResourceName:            "google_sql_database_instance.replica2",
				ImportState:             true,
				ImportStateVerify:       true,
				ImportStateVerifyIgnore: ignoredReplicaConfigurationFields,
			},
		},
	})
}

func TestAccSqlDatabaseInstance_slave(t *testing.T) {
	t.Parallel()

	masterID := acctest.RandInt(t)
	slaveID := acctest.RandInt(t)

	acctest.VcrTest(t, resource.TestCase{
		PreCheck:                 func() { acctest.AccTestPreCheck(t) },
		ProtoV5ProviderFactories: acctest.ProtoV5ProviderFactories(t),
		CheckDestroy:             testAccSqlDatabaseInstanceDestroyProducer(t),
		Steps: []resource.TestStep{
			{
				Config: fmt.Sprintf(
					testGoogleSqlDatabaseInstance_slave, masterID, slaveID),
			},
			{
				ResourceName:            "google_sql_database_instance.instance_master",
				ImportState:             true,
				ImportStateVerify:       true,
				ImportStateVerifyIgnore: []string{"deletion_protection"},
			},
			{
				ResourceName:            "google_sql_database_instance.instance_slave",
				ImportState:             true,
				ImportStateVerify:       true,
				ImportStateVerifyIgnore: []string{"deletion_protection"},
			},
		},
	})
}

func TestAccSqlDatabaseInstance_highAvailability(t *testing.T) {
	t.Parallel()

	instanceID := acctest.RandInt(t)

	acctest.VcrTest(t, resource.TestCase{
		PreCheck:                 func() { acctest.AccTestPreCheck(t) },
		ProtoV5ProviderFactories: acctest.ProtoV5ProviderFactories(t),
		CheckDestroy:             testAccSqlDatabaseInstanceDestroyProducer(t),
		Steps: []resource.TestStep{
			{
				Config: fmt.Sprintf(
					testGoogleSqlDatabaseInstance_highAvailability, instanceID),
			},
			{
				ResourceName:            "google_sql_database_instance.instance",
				ImportState:             true,
				ImportStateVerify:       true,
				ImportStateVerifyIgnore: []string{"deletion_protection"},
			},
		},
	})
}

func TestAccSqlDatabaseInstance_diskspecs(t *testing.T) {
	t.Parallel()

	masterID := acctest.RandInt(t)

	acctest.VcrTest(t, resource.TestCase{
		PreCheck:                 func() { acctest.AccTestPreCheck(t) },
		ProtoV5ProviderFactories: acctest.ProtoV5ProviderFactories(t),
		CheckDestroy:             testAccSqlDatabaseInstanceDestroyProducer(t),
		Steps: []resource.TestStep{
			{
				Config: fmt.Sprintf(
					testGoogleSqlDatabaseInstance_diskspecs, masterID),
			},
			{
				ResourceName:            "google_sql_database_instance.instance",
				ImportState:             true,
				ImportStateVerify:       true,
				ImportStateVerifyIgnore: []string{"deletion_protection"},
			},
		},
	})
}

func TestAccSqlDatabaseInstance_maintenance(t *testing.T) {
	t.Parallel()

	masterID := acctest.RandInt(t)

	acctest.VcrTest(t, resource.TestCase{
		PreCheck:                 func() { acctest.AccTestPreCheck(t) },
		ProtoV5ProviderFactories: acctest.ProtoV5ProviderFactories(t),
		CheckDestroy:             testAccSqlDatabaseInstanceDestroyProducer(t),
		Steps: []resource.TestStep{
			{
				Config: fmt.Sprintf(
					testGoogleSqlDatabaseInstance_maintenance, masterID),
			},
			{
				ResourceName:            "google_sql_database_instance.instance",
				ImportState:             true,
				ImportStateVerify:       true,
				ImportStateVerifyIgnore: []string{"deletion_protection"},
			},
		},
	})
}

func TestAccSqlDatabaseInstance_maintenance_update_track_week5(t *testing.T) {
	t.Parallel()

	masterID := acctest.RandInt(t)

	acctest.VcrTest(t, resource.TestCase{
		PreCheck:                 func() { acctest.AccTestPreCheck(t) },
		ProtoV5ProviderFactories: acctest.ProtoV5ProviderFactories(t),
		CheckDestroy:             testAccSqlDatabaseInstanceDestroyProducer(t),
		Steps: []resource.TestStep{
			{
				Config: fmt.Sprintf(
					testGoogleSqlDatabaseInstance_maintenance_week5, masterID),
			},
			{
				ResourceName:            "google_sql_database_instance.instance",
				ImportState:             true,
				ImportStateVerify:       true,
				ImportStateVerifyIgnore: []string{"deletion_protection"},
			},
		},
	})
}

func TestAccSqlDatabaseInstance_settings_upgrade(t *testing.T) {
	t.Parallel()

	databaseName := "tf-test-" + acctest.RandString(t, 10)

	acctest.VcrTest(t, resource.TestCase{
		PreCheck:                 func() { acctest.AccTestPreCheck(t) },
		ProtoV5ProviderFactories: acctest.ProtoV5ProviderFactories(t),
		CheckDestroy:             testAccSqlDatabaseInstanceDestroyProducer(t),
		Steps: []resource.TestStep{
			{
				Config: fmt.Sprintf(
					testGoogleSqlDatabaseInstance_basic3, databaseName),
			},
			{
				ResourceName:            "google_sql_database_instance.instance",
				ImportState:             true,
				ImportStateVerify:       true,
				ImportStateVerifyIgnore: []string{"deletion_protection"},
			},
			{
				Config: fmt.Sprintf(
					testGoogleSqlDatabaseInstance_settings, databaseName),
			},
			{
				ResourceName:            "google_sql_database_instance.instance",
				ImportState:             true,
				ImportStateVerify:       true,
				ImportStateVerifyIgnore: []string{"deletion_protection"},
			},
		},
	})
}

func TestAccSqlDatabaseInstance_settingsDowngrade(t *testing.T) {
	t.Parallel()

	databaseName := "tf-test-" + acctest.RandString(t, 10)

	acctest.VcrTest(t, resource.TestCase{
		PreCheck:                 func() { acctest.AccTestPreCheck(t) },
		ProtoV5ProviderFactories: acctest.ProtoV5ProviderFactories(t),
		CheckDestroy:             testAccSqlDatabaseInstanceDestroyProducer(t),
		Steps: []resource.TestStep{
			{
				Config: fmt.Sprintf(
					testGoogleSqlDatabaseInstance_settings, databaseName),
			},
			{
				ResourceName:            "google_sql_database_instance.instance",
				ImportState:             true,
				ImportStateVerify:       true,
				ImportStateVerifyIgnore: []string{"deletion_protection"},
			},
			{
				Config: fmt.Sprintf(
					testGoogleSqlDatabaseInstance_basic3, databaseName),
			},
			{
				ResourceName:            "google_sql_database_instance.instance",
				ImportState:             true,
				ImportStateVerify:       true,
				ImportStateVerifyIgnore: []string{"deletion_protection"},
			},
		},
	})
}

// GH-4222
func TestAccSqlDatabaseInstance_authNets(t *testing.T) {
	t.Parallel()

	databaseID := acctest.RandInt(t)

	acctest.VcrTest(t, resource.TestCase{
		PreCheck:                 func() { acctest.AccTestPreCheck(t) },
		ProtoV5ProviderFactories: acctest.ProtoV5ProviderFactories(t),
		CheckDestroy:             testAccSqlDatabaseInstanceDestroyProducer(t),
		Steps: []resource.TestStep{
			{
				Config: fmt.Sprintf(
					testGoogleSqlDatabaseInstance_authNets_step1, databaseID),
			},
			{
				ResourceName:            "google_sql_database_instance.instance",
				ImportState:             true,
				ImportStateVerify:       true,
				ImportStateVerifyIgnore: []string{"deletion_protection"},
			},
			{
				Config: fmt.Sprintf(
					testGoogleSqlDatabaseInstance_authNets_step2, databaseID),
			},
			{
				ResourceName:            "google_sql_database_instance.instance",
				ImportState:             true,
				ImportStateVerify:       true,
				ImportStateVerifyIgnore: []string{"deletion_protection"},
			},
			{
				Config: fmt.Sprintf(
					testGoogleSqlDatabaseInstance_authNets_step1, databaseID),
			},
			{
				ResourceName:            "google_sql_database_instance.instance",
				ImportState:             true,
				ImportStateVerify:       true,
				ImportStateVerifyIgnore: []string{"deletion_protection"},
			},
		},
	})
}

// Tests that a SQL instance can be referenced from more than one other resource without
// throwing an error during provisioning, see #9018.
func TestAccSqlDatabaseInstance_multipleOperations(t *testing.T) {
	t.Parallel()

	databaseID, instanceID, userID := acctest.RandString(t, 8), acctest.RandString(t, 8), acctest.RandString(t, 8)

	acctest.VcrTest(t, resource.TestCase{
		PreCheck:                 func() { acctest.AccTestPreCheck(t) },
		ProtoV5ProviderFactories: acctest.ProtoV5ProviderFactories(t),
		CheckDestroy:             testAccSqlDatabaseInstanceDestroyProducer(t),
		Steps: []resource.TestStep{
			{
				Config: fmt.Sprintf(
					testGoogleSqlDatabaseInstance_multipleOperations, databaseID, instanceID, userID),
			},
			{
				ResourceName:            "google_sql_database_instance.instance",
				ImportState:             true,
				ImportStateVerify:       true,
				ImportStateVerifyIgnore: []string{"deletion_protection"},
			},
		},
	})
}

func TestAccSqlDatabaseInstance_basic_with_user_labels(t *testing.T) {
	t.Parallel()

	databaseName := "tf-test-" + acctest.RandString(t, 10)

	acctest.VcrTest(t, resource.TestCase{
		PreCheck:                 func() { acctest.AccTestPreCheck(t) },
		ProtoV5ProviderFactories: acctest.ProtoV5ProviderFactories(t),
		CheckDestroy:             testAccSqlDatabaseInstanceDestroyProducer(t),
		Steps: []resource.TestStep{
			{
				Config: fmt.Sprintf(
					testGoogleSqlDatabaseInstance_basic_with_user_labels, databaseName),
				Check: testAccCheckGoogleSqlDatabaseRootUserDoesNotExist(t, databaseName),
			},
			{
				ResourceName:            "google_sql_database_instance.instance",
				ImportState:             true,
				ImportStateVerify:       true,
				ImportStateVerifyIgnore: []string{"deletion_protection"},
			},
			{
				Config: fmt.Sprintf(
					testGoogleSqlDatabaseInstance_basic_with_user_labels_update, databaseName),
			},
			{
				ResourceName:            "google_sql_database_instance.instance",
				ImportState:             true,
				ImportStateVerify:       true,
				ImportStateVerifyIgnore: []string{"deletion_protection"},
			},
		},
	})
}

func TestAccSqlDatabaseInstance_withPrivateNetwork_withoutAllocatedIpRange(t *testing.T) {
	t.Parallel()

	databaseName := "tf-test-" + acctest.RandString(t, 10)
	networkName := acctest.BootstrapSharedServiceNetworkingConnection(t, "sql-instance-1")

	acctest.VcrTest(t, resource.TestCase{
		PreCheck:                 func() { acctest.AccTestPreCheck(t) },
		ProtoV5ProviderFactories: acctest.ProtoV5ProviderFactories(t),
		CheckDestroy:             testAccSqlDatabaseInstanceDestroyProducer(t),
		Steps: []resource.TestStep{
			{
				Config: testAccSqlDatabaseInstance_withPrivateNetwork_withoutAllocatedIpRange(databaseName, networkName, false, false),
			},
			{
				ResourceName:            "google_sql_database_instance.instance",
				ImportState:             true,
				ImportStateVerify:       true,
				ImportStateVerifyIgnore: []string{"deletion_protection"},
			},
			{
				Config: testAccSqlDatabaseInstance_withPrivateNetwork_withoutAllocatedIpRange(databaseName, networkName, true, false),
			},
			{
				ResourceName:            "google_sql_database_instance.instance",
				ImportState:             true,
				ImportStateVerify:       true,
				ImportStateVerifyIgnore: []string{"deletion_protection"},
			},
			{
				Config: testAccSqlDatabaseInstance_withPrivateNetwork_withoutAllocatedIpRange(databaseName, networkName, true, true),
			},
			{
				ResourceName:            "google_sql_database_instance.instance",
				ImportState:             true,
				ImportStateVerify:       true,
				ImportStateVerifyIgnore: []string{"deletion_protection"},
			},
			{
				Config: testAccSqlDatabaseInstance_withPrivateNetwork_withoutAllocatedIpRange(databaseName, networkName, true, false),
			},
			{
				ResourceName:            "google_sql_database_instance.instance",
				ImportState:             true,
				ImportStateVerify:       true,
				ImportStateVerifyIgnore: []string{"deletion_protection"},
			},
		},
	})
}

func TestAccSqlDatabaseInstance_withPSCEnabled_withoutAllowedConsumerProjects(t *testing.T) {
	t.Parallel()

	instanceName := "tf-test-" + acctest.RandString(t, 10)
	projectId := "psctestproject" + acctest.RandString(t, 10)
	orgId := envvar.GetTestOrgFromEnv(t)
	billingAccount := envvar.GetTestBillingAccountFromEnv(t)

	acctest.VcrTest(t, resource.TestCase{
		PreCheck:                 func() { acctest.AccTestPreCheck(t) },
		ProtoV5ProviderFactories: acctest.ProtoV5ProviderFactories(t),
		CheckDestroy:             testAccSqlDatabaseInstanceDestroyProducer(t),
		Steps: []resource.TestStep{
			{
				Config: testAccSqlDatabaseInstance_withPSCEnabled_withoutAllowedConsumerProjects(instanceName, projectId, orgId, billingAccount),
				Check:  resource.ComposeTestCheckFunc(verifyPscOperation("google_sql_database_instance.instance", true, true, nil)),
			},
			{
				ResourceName:            "google_sql_database_instance.instance",
				ImportState:             true,
				ImportStateVerify:       true,
				ImportStateIdPrefix:     fmt.Sprintf("%s/", projectId),
				ImportStateVerifyIgnore: []string{"deletion_protection"},
			},
		},
	})
}

func TestAccSqlDatabaseInstance_withPSCEnabled_withEmptyAllowedConsumerProjects(t *testing.T) {
	t.Parallel()

	instanceName := "tf-test-" + acctest.RandString(t, 10)
	projectId := "psctestproject" + acctest.RandString(t, 10)
	orgId := envvar.GetTestOrgFromEnv(t)
	billingAccount := envvar.GetTestBillingAccountFromEnv(t)

	acctest.VcrTest(t, resource.TestCase{
		PreCheck:                 func() { acctest.AccTestPreCheck(t) },
		ProtoV5ProviderFactories: acctest.ProtoV5ProviderFactories(t),
		CheckDestroy:             testAccSqlDatabaseInstanceDestroyProducer(t),
		Steps: []resource.TestStep{
			{
				Config: testAccSqlDatabaseInstance_withPSCEnabled_withEmptyAllowedConsumerProjects(instanceName, projectId, orgId, billingAccount),
				Check:  resource.ComposeTestCheckFunc(verifyPscOperation("google_sql_database_instance.instance", true, true, []string{})),
			},
			{
				ResourceName:            "google_sql_database_instance.instance",
				ImportState:             true,
				ImportStateVerify:       true,
				ImportStateIdPrefix:     fmt.Sprintf("%s/", projectId),
				ImportStateVerifyIgnore: []string{"deletion_protection"},
			},
		},
	})
}

func TestAccSqlDatabaseInstance_withPSCEnabled_withAllowedConsumerProjects(t *testing.T) {
	t.Parallel()

	instanceName := "tf-test-" + acctest.RandString(t, 10)
	projectId := "psctestproject" + acctest.RandString(t, 10)
	orgId := envvar.GetTestOrgFromEnv(t)
	billingAccount := envvar.GetTestBillingAccountFromEnv(t)

	acctest.VcrTest(t, resource.TestCase{
		PreCheck:                 func() { acctest.AccTestPreCheck(t) },
		ProtoV5ProviderFactories: acctest.ProtoV5ProviderFactories(t),
		CheckDestroy:             testAccSqlDatabaseInstanceDestroyProducer(t),
		Steps: []resource.TestStep{
			{
				Config: testAccSqlDatabaseInstance_withPSCEnabled_withAllowedConsumerProjects(instanceName, projectId, orgId, billingAccount),
				Check:  resource.ComposeTestCheckFunc(verifyPscOperation("google_sql_database_instance.instance", true, true, []string{envvar.GetTestProjectFromEnv()})),
			},
			{
				ResourceName:            "google_sql_database_instance.instance",
				ImportState:             true,
				ImportStateVerify:       true,
				ImportStateIdPrefix:     fmt.Sprintf("%s/", projectId),
				ImportStateVerifyIgnore: []string{"deletion_protection"},
			},
		},
	})
}

func TestAccSqlDatabaseInstance_withPSCEnabled_thenAddAllowedConsumerProjects_thenRemoveAllowedConsumerProject(t *testing.T) {
	t.Parallel()

	instanceName := "tf-test-" + acctest.RandString(t, 10)
	projectId := "psctestproject" + acctest.RandString(t, 10)
	orgId := envvar.GetTestOrgFromEnv(t)
	billingAccount := envvar.GetTestBillingAccountFromEnv(t)

	acctest.VcrTest(t, resource.TestCase{
		PreCheck:                 func() { acctest.AccTestPreCheck(t) },
		ProtoV5ProviderFactories: acctest.ProtoV5ProviderFactories(t),
		CheckDestroy:             testAccSqlDatabaseInstanceDestroyProducer(t),
		Steps: []resource.TestStep{
			{
				Config: testAccSqlDatabaseInstance_withPSCEnabled_withoutAllowedConsumerProjects(instanceName, projectId, orgId, billingAccount),
				Check:  resource.ComposeTestCheckFunc(verifyPscOperation("google_sql_database_instance.instance", true, true, nil)),
			},
			{
				ResourceName:            "google_sql_database_instance.instance",
				ImportState:             true,
				ImportStateVerify:       true,
				ImportStateIdPrefix:     fmt.Sprintf("%s/", projectId),
				ImportStateVerifyIgnore: []string{"deletion_protection"},
			},
			{
				Config: testAccSqlDatabaseInstance_withPSCEnabled_withAllowedConsumerProjects(instanceName, projectId, orgId, billingAccount),
				Check:  resource.ComposeTestCheckFunc(verifyPscOperation("google_sql_database_instance.instance", true, true, []string{envvar.GetTestProjectFromEnv()})),
			},
			{
				ResourceName:            "google_sql_database_instance.instance",
				ImportState:             true,
				ImportStateVerify:       true,
				ImportStateIdPrefix:     fmt.Sprintf("%s/", projectId),
				ImportStateVerifyIgnore: []string{"deletion_protection"},
			},
			{
				Config: testAccSqlDatabaseInstance_withPSCEnabled_withoutAllowedConsumerProjects(instanceName, projectId, orgId, billingAccount),
				Check:  resource.ComposeTestCheckFunc(verifyPscOperation("google_sql_database_instance.instance", true, true, []string{})),
			},
			{
				ResourceName:            "google_sql_database_instance.instance",
				ImportState:             true,
				ImportStateVerify:       true,
				ImportStateIdPrefix:     fmt.Sprintf("%s/", projectId),
				ImportStateVerifyIgnore: []string{"deletion_protection"},
			},
		},
	})
}

func TestAccSqlDatabaseInstance_basicInstance_thenPSCEnabled(t *testing.T) {
	t.Parallel()

	instanceName := "tf-test-" + acctest.RandString(t, 10)
	projectId := "psctestproject" + acctest.RandString(t, 10)
	orgId := envvar.GetTestOrgFromEnv(t)
	billingAccount := envvar.GetTestBillingAccountFromEnv(t)

	acctest.VcrTest(t, resource.TestCase{
		PreCheck:                 func() { acctest.AccTestPreCheck(t) },
		ProtoV5ProviderFactories: acctest.ProtoV5ProviderFactories(t),
		CheckDestroy:             testAccSqlDatabaseInstanceDestroyProducer(t),
		Steps: []resource.TestStep{
			{
				Config: testAccSqlDatabaseInstance_basicInstanceForPsc(instanceName, projectId, orgId, billingAccount),
			},
			{
				ResourceName:            "google_sql_database_instance.instance",
				ImportState:             true,
				ImportStateVerify:       true,
				ImportStateIdPrefix:     fmt.Sprintf("%s/", projectId),
				ImportStateVerifyIgnore: []string{"deletion_protection"},
			},
			{
				Config:      testAccSqlDatabaseInstance_withPSCEnabled_withoutAllowedConsumerProjects(instanceName, projectId, orgId, billingAccount),
				ExpectError: regexp.MustCompile("PSC connectivity can not be enabled"),
			},
		},
	})
}

func TestAccSqlDatabaseInstance_withPSCEnabled_withIpV4Enabled(t *testing.T) {
	t.Parallel()

	instanceName := "tf-test-" + acctest.RandString(t, 10)
	projectId := "psctestproject" + acctest.RandString(t, 10)
	orgId := envvar.GetTestOrgFromEnv(t)
	billingAccount := envvar.GetTestBillingAccountFromEnv(t)

	acctest.VcrTest(t, resource.TestCase{
		PreCheck:                 func() { acctest.AccTestPreCheck(t) },
		ProtoV5ProviderFactories: acctest.ProtoV5ProviderFactories(t),
		CheckDestroy:             testAccSqlDatabaseInstanceDestroyProducer(t),
		Steps: []resource.TestStep{
			{
				Config:      testAccSqlDatabaseInstance_withPSCEnabled_withIpV4Enable(instanceName, projectId, orgId, billingAccount),
				ExpectError: regexp.MustCompile("PSC connectivity cannot be enabled together with public IP"),
			},
		},
	})
}

func TestAccSqlDatabaseInstance_withPrivateNetwork_withAllocatedIpRange(t *testing.T) {

	t.Parallel()

	databaseName := "tf-test-" + acctest.RandString(t, 10)

	testId := "sql-instance-allocated-1"
	addressName := acctest.BootstrapSharedTestGlobalAddress(t, testId)
	networkName := acctest.BootstrapSharedServiceNetworkingConnection(t, testId)

	updateTestId := "sql-instance-allocated-update-1"
	addressName_update := acctest.BootstrapSharedTestGlobalAddress(t, updateTestId)
	networkName_update := acctest.BootstrapSharedServiceNetworkingConnection(t, updateTestId)

	acctest.VcrTest(t, resource.TestCase{
		PreCheck:                 func() { acctest.AccTestPreCheck(t) },
		ProtoV5ProviderFactories: acctest.ProtoV5ProviderFactories(t),
		CheckDestroy:             testAccSqlDatabaseInstanceDestroyProducer(t),
		Steps: []resource.TestStep{
			{
				Config: testAccSqlDatabaseInstance_withPrivateNetwork_withAllocatedIpRange(databaseName, networkName, addressName),
			},
			{
				ResourceName:            "google_sql_database_instance.instance",
				ImportState:             true,
				ImportStateVerify:       true,
				ImportStateVerifyIgnore: []string{"deletion_protection"},
			},
			{
				Config: testAccSqlDatabaseInstance_withPrivateNetwork_withAllocatedIpRange(databaseName, networkName_update, addressName_update),
			},
			{
				ResourceName:            "google_sql_database_instance.instance",
				ImportState:             true,
				ImportStateVerify:       true,
				ImportStateVerifyIgnore: []string{"deletion_protection"},
			},
		},
	})
}

func TestAccSqlDatabaseInstance_withPrivateNetwork_withAllocatedIpRangeReplica(t *testing.T) {

	t.Parallel()

	databaseName := "tf-test-" + acctest.RandString(t, 10)

	testId := "sql-instance-replica-1"
	addressName := acctest.BootstrapSharedTestGlobalAddress(t, testId)
	networkName := acctest.BootstrapSharedServiceNetworkingConnection(t, testId)

	acctest.VcrTest(t, resource.TestCase{
		PreCheck:                 func() { acctest.AccTestPreCheck(t) },
		ProtoV5ProviderFactories: acctest.ProtoV5ProviderFactories(t),
		CheckDestroy:             testAccSqlDatabaseInstanceDestroyProducer(t),
		Steps: []resource.TestStep{
			{
				Config: testAccSqlDatabaseInstance_withPrivateNetwork_withAllocatedIpRangeReplica(databaseName, networkName, addressName),
			},
			{
				ResourceName:            "google_sql_database_instance.instance",
				ImportState:             true,
				ImportStateVerify:       true,
				ImportStateVerifyIgnore: []string{"deletion_protection"},
			},
			{
				ResourceName:            "google_sql_database_instance.replica1",
				ImportState:             true,
				ImportStateVerify:       true,
				ImportStateVerifyIgnore: ignoredReplicaConfigurationFields,
			},
		},
	})
}

func TestAccSqlDatabaseInstance_withPrivateNetwork_withAllocatedIpRangeClone(t *testing.T) {

	t.Parallel()

	databaseName := "tf-test-" + acctest.RandString(t, 10)
	testId := "sql-instance-clone-1"
	addressName := acctest.BootstrapSharedTestGlobalAddress(t, testId)
	networkName := acctest.BootstrapSharedServiceNetworkingConnection(t, testId)

	acctest.VcrTest(t, resource.TestCase{
		PreCheck:                 func() { acctest.AccTestPreCheck(t) },
		ProtoV5ProviderFactories: acctest.ProtoV5ProviderFactories(t),
		CheckDestroy:             testAccSqlDatabaseInstanceDestroyProducer(t),
		Steps: []resource.TestStep{
			{
				Config: testAccSqlDatabaseInstance_withPrivateNetwork_withAllocatedIpRangeClone(databaseName, networkName, addressName),
			},
			{
				ResourceName:            "google_sql_database_instance.instance",
				ImportState:             true,
				ImportStateVerify:       true,
				ImportStateVerifyIgnore: []string{"deletion_protection"},
			},
			{
				ResourceName:            "google_sql_database_instance.clone1",
				ImportState:             true,
				ImportStateVerify:       true,
				ImportStateVerifyIgnore: []string{"deletion_protection", "clone"},
			},
		},
	})
}

func TestAccSqlDatabaseInstance_createFromBackup(t *testing.T) {
	// Sqladmin client
	acctest.SkipIfVcr(t)
	t.Parallel()

	context := map[string]interface{}{
		"random_suffix":    acctest.RandString(t, 10),
		"original_db_name": acctest.BootstrapSharedSQLInstanceBackupRun(t),
	}

	acctest.VcrTest(t, resource.TestCase{
		PreCheck:                 func() { acctest.AccTestPreCheck(t) },
		ProtoV5ProviderFactories: acctest.ProtoV5ProviderFactories(t),
		CheckDestroy:             testAccSqlDatabaseInstanceDestroyProducer(t),
		Steps: []resource.TestStep{
			{
				Config: testAccSqlDatabaseInstance_restoreFromBackup(context),
			},
			{
				ResourceName:            "google_sql_database_instance.instance",
				ImportState:             true,
				ImportStateVerify:       true,
				ImportStateVerifyIgnore: []string{"deletion_protection", "restore_backup_context"},
			},
		},
	})
}

func TestAccSqlDatabaseInstance_backupUpdate(t *testing.T) {
	// Sqladmin client
	acctest.SkipIfVcr(t)
	t.Parallel()

	context := map[string]interface{}{
		"random_suffix":    acctest.RandString(t, 10),
		"original_db_name": acctest.BootstrapSharedSQLInstanceBackupRun(t),
	}

	acctest.VcrTest(t, resource.TestCase{
		PreCheck:                 func() { acctest.AccTestPreCheck(t) },
		ProtoV5ProviderFactories: acctest.ProtoV5ProviderFactories(t),
		CheckDestroy:             testAccSqlDatabaseInstanceDestroyProducer(t),
		Steps: []resource.TestStep{
			{
				Config: testAccSqlDatabaseInstance_beforeBackup(context),
			},
			{
				ResourceName:            "google_sql_database_instance.instance",
				ImportState:             true,
				ImportStateVerify:       true,
				ImportStateVerifyIgnore: []string{"deletion_protection"},
			},
			{
				Config: testAccSqlDatabaseInstance_restoreFromBackup(context),
			},
			{
				ResourceName:            "google_sql_database_instance.instance",
				ImportState:             true,
				ImportStateVerify:       true,
				ImportStateVerifyIgnore: []string{"deletion_protection", "restore_backup_context"},
			},
		},
	})
}

func TestAccSqlDatabaseInstance_basicClone(t *testing.T) {
	// Sqladmin client
	acctest.SkipIfVcr(t)
	t.Parallel()

	context := map[string]interface{}{
		"random_suffix":    acctest.RandString(t, 10),
		"original_db_name": acctest.BootstrapSharedSQLInstanceBackupRun(t),
	}

	acctest.VcrTest(t, resource.TestCase{
		PreCheck:                 func() { acctest.AccTestPreCheck(t) },
		ProtoV5ProviderFactories: acctest.ProtoV5ProviderFactories(t),
		CheckDestroy:             testAccSqlDatabaseInstanceDestroyProducer(t),
		Steps: []resource.TestStep{
			{
				Config: testAccSqlDatabaseInstance_basicClone(context),
			},
			{
				ResourceName:            "google_sql_database_instance.instance",
				ImportState:             true,
				ImportStateVerify:       true,
				ImportStateVerifyIgnore: []string{"deletion_protection", "clone"},
			},
		},
	})
}

func TestAccSqlDatabaseInstance_cloneWithSettings(t *testing.T) {
	// Sqladmin client
	acctest.SkipIfVcr(t)
	t.Parallel()

	context := map[string]interface{}{
		"random_suffix":    acctest.RandString(t, 10),
		"original_db_name": acctest.BootstrapSharedSQLInstanceBackupRun(t),
	}

	acctest.VcrTest(t, resource.TestCase{
		PreCheck:                 func() { acctest.AccTestPreCheck(t) },
		ProtoV5ProviderFactories: acctest.ProtoV5ProviderFactories(t),
		CheckDestroy:             testAccSqlDatabaseInstanceDestroyProducer(t),
		Steps: []resource.TestStep{
			{
				Config: testAccSqlDatabaseInstance_cloneWithSettings(context),
			},
			{
				ResourceName:            "google_sql_database_instance.instance",
				ImportState:             true,
				ImportStateVerify:       true,
				ImportStateVerifyIgnore: []string{"deletion_protection", "clone"},
			},
		},
	})
}

func TestAccSqlDatabaseInstance_cloneWithDatabaseNames(t *testing.T) {
	// Sqladmin client
	acctest.SkipIfVcr(t)
	t.Parallel()

	context := map[string]interface{}{
		"random_suffix":    acctest.RandString(t, 10),
		"original_db_name": acctest.BootstrapSharedSQLInstanceBackupRun(t),
	}

	acctest.VcrTest(t, resource.TestCase{
		PreCheck:                 func() { acctest.AccTestPreCheck(t) },
		ProtoV5ProviderFactories: acctest.ProtoV5ProviderFactories(t),
		CheckDestroy:             testAccSqlDatabaseInstanceDestroyProducer(t),
		Steps: []resource.TestStep{
			{
				Config: testAccSqlDatabaseInstance_cloneWithDatabaseNames(context),
			},
			{
				ResourceName:            "google_sql_database_instance.instance",
				ImportState:             true,
				ImportStateVerify:       true,
				ImportStateVerifyIgnore: []string{"deletion_protection", "clone"},
			},
		},
	})
}

func testAccSqlDatabaseInstanceDestroyProducer(t *testing.T) func(s *terraform.State) error {
	return func(s *terraform.State) error {
		for _, rs := range s.RootModule().Resources {
			config := acctest.GoogleProviderConfig(t)
			if rs.Type != "google_sql_database_instance" {
				continue
			}

			_, err := config.NewSqlAdminClient(config.UserAgent).Instances.Get(config.Project,
				rs.Primary.Attributes["name"]).Do()
			if err == nil {
				return fmt.Errorf("Database Instance still exists")
			}
		}

		return nil
	}
}

func testAccCheckGoogleSqlDatabaseRootUserDoesNotExist(t *testing.T, instance string) resource.TestCheckFunc {
	return func(s *terraform.State) error {
		config := acctest.GoogleProviderConfig(t)

		users, err := config.NewSqlAdminClient(config.UserAgent).Users.List(config.Project, instance).Do()

		if err != nil {
			return fmt.Errorf("Could not list database users for %q: %s", instance, err)
		}

		for _, u := range users.Items {
			if u.Name == "root" && u.Host == "%" {
				return fmt.Errorf("%v@%v user still exists", u.Name, u.Host)
			}
		}

		return nil
	}
}

func TestAccSqlDatabaseInstance_BackupRetention(t *testing.T) {
	t.Parallel()

	masterID := acctest.RandInt(t)

	acctest.VcrTest(t, resource.TestCase{
		PreCheck:                 func() { acctest.AccTestPreCheck(t) },
		ProtoV5ProviderFactories: acctest.ProtoV5ProviderFactories(t),
		CheckDestroy:             testAccSqlDatabaseInstanceDestroyProducer(t),
		Steps: []resource.TestStep{
			{
				Config: testGoogleSqlDatabaseInstance_BackupRetention(masterID),
			},
			{
				ResourceName:            "google_sql_database_instance.instance",
				ImportState:             true,
				ImportStateVerify:       true,
				ImportStateVerifyIgnore: []string{"deletion_protection"},
			},
		},
	})
}

func TestAccSqlDatabaseInstance_PointInTimeRecoveryEnabled(t *testing.T) {
	t.Parallel()

	masterID := acctest.RandInt(t)

	acctest.VcrTest(t, resource.TestCase{
		PreCheck:                 func() { acctest.AccTestPreCheck(t) },
		ProtoV5ProviderFactories: acctest.ProtoV5ProviderFactories(t),
		CheckDestroy:             testAccSqlDatabaseInstanceDestroyProducer(t),
		Steps: []resource.TestStep{
			{
				Config: testGoogleSqlDatabaseInstance_PointInTimeRecoveryEnabled(masterID, true, "POSTGRES_9_6"),
			},
			{
				ResourceName:            "google_sql_database_instance.instance",
				ImportState:             true,
				ImportStateVerify:       true,
				ImportStateVerifyIgnore: []string{"deletion_protection", "root_password"},
			},
			{
				Config: testGoogleSqlDatabaseInstance_PointInTimeRecoveryEnabled(masterID, false, "POSTGRES_9_6"),
			},
			{
				ResourceName:            "google_sql_database_instance.instance",
				ImportState:             true,
				ImportStateVerify:       true,
				ImportStateVerifyIgnore: []string{"deletion_protection", "root_password"},
			},
		},
	})
}

func TestAccSqlDatabaseInstance_PointInTimeRecoveryEnabledForSqlServer(t *testing.T) {
	t.Parallel()

	masterID := acctest.RandInt(t)

	acctest.VcrTest(t, resource.TestCase{
		PreCheck:                 func() { acctest.AccTestPreCheck(t) },
		ProtoV5ProviderFactories: acctest.ProtoV5ProviderFactories(t),
		CheckDestroy:             testAccSqlDatabaseInstanceDestroyProducer(t),
		Steps: []resource.TestStep{
			{
				Config: testGoogleSqlDatabaseInstance_PointInTimeRecoveryEnabled(masterID, true, "SQLSERVER_2017_STANDARD"),
			},
			{
				ResourceName:            "google_sql_database_instance.instance",
				ImportState:             true,
				ImportStateVerify:       true,
				ImportStateVerifyIgnore: []string{"deletion_protection", "root_password"},
			},
			{
				Config: testGoogleSqlDatabaseInstance_PointInTimeRecoveryEnabled(masterID, false, "SQLSERVER_2017_STANDARD"),
			},
			{
				ResourceName:            "google_sql_database_instance.instance",
				ImportState:             true,
				ImportStateVerify:       true,
				ImportStateVerifyIgnore: []string{"deletion_protection", "root_password"},
			},
		},
	})
}

func TestAccSqlDatabaseInstance_EnableGoogleMlIntegration(t *testing.T) {
	t.Parallel()

	masterID := acctest.RandInt(t)

	acctest.VcrTest(t, resource.TestCase{
		PreCheck:                 func() { acctest.AccTestPreCheck(t) },
		ProtoV5ProviderFactories: acctest.ProtoV5ProviderFactories(t),
		CheckDestroy:             testAccSqlDatabaseInstanceDestroyProducer(t),
		Steps: []resource.TestStep{
			{
				Config: testGoogleSqlDatabaseInstance_EnableGoogleMlIntegration(masterID, true, "POSTGRES_14", "db-custom-2-13312"),
			},
			{
				ResourceName:            "google_sql_database_instance.instance",
				ImportState:             true,
				ImportStateVerify:       true,
				ImportStateVerifyIgnore: []string{"deletion_protection", "root_password"},
			},
			// Test that updates to other settings work after google-ml-integration is enabled
			{
				Config: testGoogleSqlDatabaseInstance_EnableGoogleMlIntegration(masterID, true, "POSTGRES_14", "db-custom-2-10240"),
			},
			{
				ResourceName:            "google_sql_database_instance.instance",
				ImportState:             true,
				ImportStateVerify:       true,
				ImportStateVerifyIgnore: []string{"deletion_protection", "root_password"},
			},
			{
				Config: testGoogleSqlDatabaseInstance_EnableGoogleMlIntegration(masterID, false, "POSTGRES_14", "db-custom-2-10240"),
			},
			{
				ResourceName:            "google_sql_database_instance.instance",
				ImportState:             true,
				ImportStateVerify:       true,
				ImportStateVerifyIgnore: []string{"deletion_protection", "root_password"},
			},
		},
	})
}

func TestAccSqlDatabaseInstance_EnableGoogleDataplexIntegration(t *testing.T) {
	t.Parallel()

	masterID := acctest.RandInt(t)

	acctest.VcrTest(t, resource.TestCase{
		PreCheck:                 func() { acctest.AccTestPreCheck(t) },
		ProtoV5ProviderFactories: acctest.ProtoV5ProviderFactories(t),
		CheckDestroy:             testAccSqlDatabaseInstanceDestroyProducer(t),
		Steps: []resource.TestStep{
			{
				Config: testGoogleSqlDatabaseInstance_EnableDataplexIntegration(masterID, true),
			},
			{
				ResourceName:            "google_sql_database_instance.instance",
				ImportState:             true,
				ImportStateVerify:       true,
				ImportStateVerifyIgnore: []string{"deletion_protection", "root_password"},
			},
			{
				Config: testGoogleSqlDatabaseInstance_EnableDataplexIntegration(masterID, false),
			},
			{
				ResourceName:            "google_sql_database_instance.instance",
				ImportState:             true,
				ImportStateVerify:       true,
				ImportStateVerifyIgnore: []string{"deletion_protection", "root_password"},
			},
		},
	})
}

func TestAccSqlDatabaseInstance_insights(t *testing.T) {
	t.Parallel()

	masterID := acctest.RandInt(t)

	acctest.VcrTest(t, resource.TestCase{
		PreCheck:                 func() { acctest.AccTestPreCheck(t) },
		ProtoV5ProviderFactories: acctest.ProtoV5ProviderFactories(t),
		CheckDestroy:             testAccSqlDatabaseInstanceDestroyProducer(t),
		Steps: []resource.TestStep{
			{
				Config: fmt.Sprintf(
					testGoogleSqlDatabaseInstance_insights, masterID),
			},
			{
				ResourceName:            "google_sql_database_instance.instance",
				ImportState:             true,
				ImportStateVerify:       true,
				ImportStateVerifyIgnore: []string{"deletion_protection"},
			},
		},
	})
}

func TestAccSqlDatabaseInstance_encryptionKey(t *testing.T) {
	t.Parallel()

	context := map[string]interface{}{
		"project_id":    envvar.GetTestProjectFromEnv(),
		"key_name":      "tf-test-key-" + acctest.RandString(t, 10),
		"instance_name": "tf-test-sql-" + acctest.RandString(t, 10),
	}

	acctest.VcrTest(t, resource.TestCase{
		PreCheck:                 func() { acctest.AccTestPreCheck(t) },
		ProtoV5ProviderFactories: acctest.ProtoV5ProviderFactories(t),
		CheckDestroy:             testAccSqlDatabaseInstanceDestroyProducer(t),
		Steps: []resource.TestStep{
			{
				Config: acctest.Nprintf(
					testGoogleSqlDatabaseInstance_encryptionKey, context),
			},
			{
				ResourceName:            "google_sql_database_instance.replica",
				ImportState:             true,
				ImportStateVerify:       true,
				ImportStateVerifyIgnore: []string{"deletion_protection"},
			},
			{
				ResourceName:            "google_sql_database_instance.master",
				ImportState:             true,
				ImportStateVerify:       true,
				ImportStateVerifyIgnore: []string{"deletion_protection"},
			},
		},
	})
}

func TestAccSqlDatabaseInstance_encryptionKey_replicaInDifferentRegion(t *testing.T) {
	t.Parallel()

	context := map[string]interface{}{
		"project_id":    envvar.GetTestProjectFromEnv(),
		"key_name":      "tf-test-key-" + acctest.RandString(t, 10),
		"instance_name": "tf-test-sql-" + acctest.RandString(t, 10),
	}

	acctest.VcrTest(t, resource.TestCase{
		PreCheck:                 func() { acctest.AccTestPreCheck(t) },
		ProtoV5ProviderFactories: acctest.ProtoV5ProviderFactories(t),
		CheckDestroy:             testAccSqlDatabaseInstanceDestroyProducer(t),
		Steps: []resource.TestStep{
			{
				Config: acctest.Nprintf(
					testGoogleSqlDatabaseInstance_encryptionKey_replicaInDifferentRegion, context),
			},
			{
				ResourceName:            "google_sql_database_instance.replica",
				ImportState:             true,
				ImportStateVerify:       true,
				ImportStateVerifyIgnore: []string{"deletion_protection"},
			},
			{
				ResourceName:            "google_sql_database_instance.master",
				ImportState:             true,
				ImportStateVerify:       true,
				ImportStateVerifyIgnore: []string{"deletion_protection"},
			},
		},
	})
}

func TestAccSqlDatabaseInstance_ActiveDirectory(t *testing.T) {
	// skip the test until Active Directory setup issue gets resolved
	// see https://github.com/hashicorp/terraform-provider-google/issues/13517
	t.Skip()

	t.Parallel()
	databaseName := "tf-test-" + acctest.RandString(t, 10)
	networkName := acctest.BootstrapSharedServiceNetworkingConnection(t, "sql-instance-ad-1")
	rootPassword := acctest.RandString(t, 15)
	adDomainName := acctest.BootstrapSharedTestADDomain(t, "test-domain", networkName)

	acctest.VcrTest(t, resource.TestCase{
		PreCheck:                 func() { acctest.AccTestPreCheck(t) },
		ProtoV5ProviderFactories: acctest.ProtoV5ProviderFactories(t),
		CheckDestroy:             testAccSqlDatabaseInstanceDestroyProducer(t),
		Steps: []resource.TestStep{
			{
				Config: testGoogleSqlDatabaseInstance_ActiveDirectoryConfig(databaseName, networkName, rootPassword, adDomainName),
			},
			{
				ResourceName:            "google_sql_database_instance.instance-with-ad",
				ImportState:             true,
				ImportStateVerify:       true,
				ImportStateVerifyIgnore: []string{"root_password", "deletion_protection"},
			},
		},
	})
}

func TestAccSQLDatabaseInstance_DenyMaintenancePeriod(t *testing.T) {
	t.Parallel()
	databaseName := "tf-test-" + acctest.RandString(t, 10)
	endDate := "2022-12-5"
	startDate := "2022-10-5"
	time := "00:00:00"
	acctest.VcrTest(t, resource.TestCase{
		PreCheck:                 func() { acctest.AccTestPreCheck(t) },
		ProtoV5ProviderFactories: acctest.ProtoV5ProviderFactories(t),
		CheckDestroy:             testAccSqlDatabaseInstanceDestroyProducer(t),
		Steps: []resource.TestStep{
			{
				Config: testGoogleSqlDatabaseInstance_DenyMaintenancePeriodConfig(databaseName, endDate, startDate, time),
			},
			{
				ResourceName:            "google_sql_database_instance.instance",
				ImportState:             true,
				ImportStateVerify:       true,
				ImportStateVerifyIgnore: []string{"deletion_protection"},
			},
		},
	})
}

func TestAccSqlDatabaseInstance_Edition(t *testing.T) {
	t.Parallel()
	enterprisePlusName := "tf-test-enterprise-plus" + acctest.RandString(t, 10)
	enterprisePlusTier := "db-perf-optimized-N-2"
	enterpriseName := "tf-test-enterprise-" + acctest.RandString(t, 10)
	enterpriseTier := "db-custom-2-13312"
	noEditionName := "tf-test-enterprise-noedition-" + acctest.RandString(t, 10)
	acctest.VcrTest(t, resource.TestCase{
		PreCheck:                 func() { acctest.AccTestPreCheck(t) },
		ProtoV5ProviderFactories: acctest.ProtoV5ProviderFactories(t),
		CheckDestroy:             testAccSqlDatabaseInstanceDestroyProducer(t),
		Steps: []resource.TestStep{
			{
				Config: testGoogleSqlDatabaseInstance_EditionConfig_noEdition(noEditionName, enterpriseTier),
				Check: resource.ComposeAggregateTestCheckFunc(
					resource.TestCheckResourceAttr("google_sql_database_instance.instance", "settings.0.edition", "ENTERPRISE"),
				),
			},
			{
				ResourceName:            "google_sql_database_instance.instance",
				ImportState:             true,
				ImportStateVerify:       true,
				ImportStateVerifyIgnore: []string{"deletion_protection"},
			},
			// Delete and recreate (ForceNew) triggered by passing in a new `name` value
			{
				Config: testGoogleSqlDatabaseInstance_EditionConfig(enterprisePlusName, enterprisePlusTier, "ENTERPRISE_PLUS"),
				Check: resource.ComposeAggregateTestCheckFunc(
					resource.TestCheckResourceAttr("google_sql_database_instance.instance", "settings.0.edition", "ENTERPRISE_PLUS"),
				),
			},
			{
				ResourceName:            "google_sql_database_instance.instance",
				ImportState:             true,
				ImportStateVerify:       true,
				ImportStateVerifyIgnore: []string{"deletion_protection"},
			},
			// Delete and recreate (ForceNew) triggered by passing in a new `name` value
			{
				Config: testGoogleSqlDatabaseInstance_EditionConfig(enterpriseName, enterpriseTier, "ENTERPRISE"),
				Check: resource.ComposeAggregateTestCheckFunc(
					resource.TestCheckResourceAttr("google_sql_database_instance.instance", "settings.0.edition", "ENTERPRISE"),
				),
			},
			{
				ResourceName:            "google_sql_database_instance.instance",
				ImportState:             true,
				ImportStateVerify:       true,
				ImportStateVerifyIgnore: []string{"deletion_protection"},
			},
		},
	})
}

func TestAccSQLDatabaseInstance_sqlMysqlDataCacheConfig(t *testing.T) {
	t.Parallel()
	instanceName := "tf-test-enterprise-plus" + acctest.RandString(t, 10)
	acctest.VcrTest(t, resource.TestCase{
		PreCheck:                 func() { acctest.AccTestPreCheck(t) },
		ProtoV5ProviderFactories: acctest.ProtoV5ProviderFactories(t),
		CheckDestroy:             testAccSqlDatabaseInstanceDestroyProducer(t),
		Steps: []resource.TestStep{
			{
				Config: testGoogleSqlDatabaseInstance_sqlMysqlDataCacheConfig(instanceName),
				Check: resource.ComposeAggregateTestCheckFunc(
					resource.TestCheckResourceAttr("google_sql_database_instance.instance", "settings.0.data_cache_config.0.data_cache_enabled", "true"),
				),
			},
			{
				ResourceName:            "google_sql_database_instance.instance",
				ImportState:             true,
				ImportStateVerify:       true,
				ImportStateVerifyIgnore: []string{"deletion_protection"},
			},
		},
	})
}

func TestAccSQLDatabaseInstance_sqlPostgresDataCacheConfig(t *testing.T) {
	t.Parallel()
	enterprisePlusInstanceName := "tf-test-enterprise-plus" + acctest.RandString(t, 10)
	enterprisePlusTier := "db-perf-optimized-N-2"
	enterpriseInstanceName := "tf-test-enterprise-" + acctest.RandString(t, 10)
	enterpriseTier := "db-custom-2-13312"
	acctest.VcrTest(t, resource.TestCase{
		PreCheck:                 func() { acctest.AccTestPreCheck(t) },
		ProtoV5ProviderFactories: acctest.ProtoV5ProviderFactories(t),
		CheckDestroy:             testAccSqlDatabaseInstanceDestroyProducer(t),
		Steps: []resource.TestStep{
			{
				Config: testGoogleSqlDatabaseInstance_sqlPostgresDataCacheConfig(enterprisePlusInstanceName, enterprisePlusTier, "ENTERPRISE_PLUS"),
				Check: resource.ComposeAggregateTestCheckFunc(
					resource.TestCheckResourceAttr("google_sql_database_instance.instance", "settings.0.data_cache_config.0.data_cache_enabled", "true"),
				),
			},
			{
				ResourceName:            "google_sql_database_instance.instance",
				ImportState:             true,
				ImportStateVerify:       true,
				ImportStateVerifyIgnore: []string{"deletion_protection"},
			},
			{
				Config: testGoogleSqlDatabaseInstance_sqlPostgresDataCacheConfig(enterpriseInstanceName, enterpriseTier, "ENTERPRISE"),
				ExpectError: regexp.MustCompile(
					fmt.Sprintf("Error, failed to create instance %s: googleapi: Error 400: Invalid request: Only ENTERPRISE PLUS edition supports data cache.., invalid", enterpriseInstanceName)),
			},
		},
	})
}

func TestAccSqlDatabaseInstance_Mysql_Edition_Upgrade(t *testing.T) {
	t.Parallel()
	enterpriseTier := "db-custom-2-13312"
	editionUpgrade := "tf-test-enterprise-upgrade-" + acctest.RandString(t, 10)
	acctest.VcrTest(t, resource.TestCase{
		PreCheck:                 func() { acctest.AccTestPreCheck(t) },
		ProtoV5ProviderFactories: acctest.ProtoV5ProviderFactories(t),
		CheckDestroy:             testAccSqlDatabaseInstanceDestroyProducer(t),
		Steps: []resource.TestStep{
			{
				Config: testGoogleSqlDatabaseInstance_sqlMysql(editionUpgrade, enterpriseTier),
				Check: resource.ComposeAggregateTestCheckFunc(
					resource.TestCheckResourceAttr("google_sql_database_instance.instance", "settings.0.edition", "ENTERPRISE"),
				),
			},
			{
				ResourceName:            "google_sql_database_instance.instance",
				ImportState:             true,
				ImportStateVerify:       true,
				ImportStateVerifyIgnore: []string{"deletion_protection"},
			},
			{
				Config: testGoogleSqlDatabaseInstance_sqlMysqlDataCacheConfig(editionUpgrade),
				Check: resource.ComposeAggregateTestCheckFunc(
					resource.TestCheckResourceAttr("google_sql_database_instance.instance", "settings.0.edition", "ENTERPRISE_PLUS"),
					resource.TestCheckResourceAttr("google_sql_database_instance.instance", "settings.0.data_cache_config.0.data_cache_enabled", "true"),
				),
			},
			{
				ResourceName:            "google_sql_database_instance.instance",
				ImportState:             true,
				ImportStateVerify:       true,
				ImportStateVerifyIgnore: []string{"deletion_protection"},
			},
		},
	})
}

func TestAccSqlDatabaseInstance_Postgres_Edition_Upgrade(t *testing.T) {
	t.Parallel()
	enterpriseTier := "db-custom-2-13312"
	enterprisePlusTier := "db-perf-optimized-N-2"
	editionUpgrade := "tf-test-enterprise-upgrade-" + acctest.RandString(t, 10)
	acctest.VcrTest(t, resource.TestCase{
		PreCheck:                 func() { acctest.AccTestPreCheck(t) },
		ProtoV5ProviderFactories: acctest.ProtoV5ProviderFactories(t),
		CheckDestroy:             testAccSqlDatabaseInstanceDestroyProducer(t),
		Steps: []resource.TestStep{
			{
				Config: testGoogleSqlDatabaseInstance_EditionConfig_noEdition(editionUpgrade, enterpriseTier),
				Check: resource.ComposeAggregateTestCheckFunc(
					resource.TestCheckResourceAttr("google_sql_database_instance.instance", "settings.0.edition", "ENTERPRISE"),
				),
			},
			{
				ResourceName:            "google_sql_database_instance.instance",
				ImportState:             true,
				ImportStateVerify:       true,
				ImportStateVerifyIgnore: []string{"deletion_protection"},
			},
			{
				Config: testGoogleSqlDatabaseInstance_EditionConfig(editionUpgrade, enterprisePlusTier, "ENTERPRISE_PLUS"),
				Check: resource.ComposeAggregateTestCheckFunc(
					resource.TestCheckResourceAttr("google_sql_database_instance.instance", "settings.0.edition", "ENTERPRISE_PLUS"),
				),
			},
			{
				ResourceName:            "google_sql_database_instance.instance",
				ImportState:             true,
				ImportStateVerify:       true,
				ImportStateVerifyIgnore: []string{"deletion_protection"},
			},
		},
	})
}

func TestAccSqlDatabaseInstance_Edition_Downgrade(t *testing.T) {
	t.Parallel()
	enterprisePlusTier := "db-perf-optimized-N-2"
	enterpriseTier := "db-custom-2-13312"
	editionDowngrade := "tf-test-enterprise-downgrade-" + acctest.RandString(t, 10)
	acctest.VcrTest(t, resource.TestCase{
		PreCheck:                 func() { acctest.AccTestPreCheck(t) },
		ProtoV5ProviderFactories: acctest.ProtoV5ProviderFactories(t),
		CheckDestroy:             testAccSqlDatabaseInstanceDestroyProducer(t),
		Steps: []resource.TestStep{
			{
				Config: testGoogleSqlDatabaseInstance_EditionConfig(editionDowngrade, enterprisePlusTier, "ENTERPRISE_PLUS"),
				Check: resource.ComposeAggregateTestCheckFunc(
					resource.TestCheckResourceAttr("google_sql_database_instance.instance", "settings.0.edition", "ENTERPRISE_PLUS"),
				),
			},
			{
				ResourceName:            "google_sql_database_instance.instance",
				ImportState:             true,
				ImportStateVerify:       true,
				ImportStateVerifyIgnore: []string{"deletion_protection"},
			},
			{
				Config: testGoogleSqlDatabaseInstance_EditionConfig_noEdition(editionDowngrade, enterpriseTier),
				Check: resource.ComposeAggregateTestCheckFunc(
					resource.TestCheckResourceAttr("google_sql_database_instance.instance", "settings.0.edition", "ENTERPRISE"),
				),
			},
			{
				ResourceName:            "google_sql_database_instance.instance",
				ImportState:             true,
				ImportStateVerify:       true,
				ImportStateVerifyIgnore: []string{"deletion_protection"},
			},
		},
	})
}

func TestAccSqlDatabaseInstance_SqlServerAuditConfig(t *testing.T) {
	// Service Networking
	acctest.SkipIfVcr(t)
	t.Parallel()
	databaseName := "tf-test-" + acctest.RandString(t, 10)
	rootPassword := acctest.RandString(t, 15)
	bucketName := fmt.Sprintf("%s-%d", "tf-test-bucket", acctest.RandInt(t))
	uploadInterval := "900s"
	retentionInterval := "86400s"
	bucketNameUpdate := fmt.Sprintf("%s-%d", "tf-test-bucket", acctest.RandInt(t)) + "update"
	uploadIntervalUpdate := "1200s"
	retentionIntervalUpdate := "172800s"

	acctest.VcrTest(t, resource.TestCase{
		PreCheck:                 func() { acctest.AccTestPreCheck(t) },
		ProtoV5ProviderFactories: acctest.ProtoV5ProviderFactories(t),
		CheckDestroy:             testAccSqlDatabaseInstanceDestroyProducer(t),
		Steps: []resource.TestStep{
			{
				Config: testGoogleSqlDatabaseInstance_SqlServerAuditConfig(databaseName, rootPassword, bucketName, uploadInterval, retentionInterval),
			},
			{
				ResourceName:            "google_sql_database_instance.instance",
				ImportState:             true,
				ImportStateVerify:       true,
				ImportStateVerifyIgnore: []string{"root_password", "deletion_protection"},
			},
			{
				Config: testGoogleSqlDatabaseInstance_SqlServerAuditConfig(databaseName, rootPassword, bucketNameUpdate, uploadIntervalUpdate, retentionIntervalUpdate),
			},
			{
				ResourceName:            "google_sql_database_instance.instance",
				ImportState:             true,
				ImportStateVerify:       true,
				ImportStateVerifyIgnore: []string{"root_password", "deletion_protection"},
			},
		},
	})
}

func TestAccSqlDatabaseInstance_SqlServerAuditOptionalBucket(t *testing.T) {
	t.Parallel()
	databaseName := "tf-test-" + acctest.RandString(t, 10)
	rootPassword := acctest.RandString(t, 15)
	uploadInterval := "900s"
	retentionInterval := "86400s"

	acctest.VcrTest(t, resource.TestCase{
		PreCheck:                 func() { acctest.AccTestPreCheck(t) },
		ProtoV5ProviderFactories: acctest.ProtoV5ProviderFactories(t),
		CheckDestroy:             testAccSqlDatabaseInstanceDestroyProducer(t),
		Steps: []resource.TestStep{
			{
				Config: testGoogleSqlDatabaseInstance_SqlServerAuditOptionalBucket(databaseName, rootPassword, uploadInterval, retentionInterval),
			},
			{
				ResourceName:            "google_sql_database_instance.instance",
				ImportState:             true,
				ImportStateVerify:       true,
				ImportStateVerifyIgnore: []string{"root_password", "deletion_protection"},
			},
		},
	})
}

func TestAccSqlDatabaseInstance_Smt(t *testing.T) {
	t.Parallel()

	databaseName := "tf-test-" + acctest.RandString(t, 10)
	rootPassword := acctest.RandString(t, 15)

	acctest.VcrTest(t, resource.TestCase{
		PreCheck:                 func() { acctest.AccTestPreCheck(t) },
		ProtoV5ProviderFactories: acctest.ProtoV5ProviderFactories(t),
		CheckDestroy:             testAccSqlDatabaseInstanceDestroyProducer(t),
		Steps: []resource.TestStep{
			{
				Config: testGoogleSqlDatabaseInstance_Smt(databaseName, rootPassword, 1),
			},
			{
				ResourceName:            "google_sql_database_instance.instance",
				ImportState:             true,
				ImportStateVerify:       true,
				ImportStateVerifyIgnore: []string{"root_password", "deletion_protection"},
			},
			{
				Config: testGoogleSqlDatabaseInstance_Smt(databaseName, rootPassword, 2),
			},
			{
				ResourceName:            "google_sql_database_instance.instance",
				ImportState:             true,
				ImportStateVerify:       true,
				ImportStateVerifyIgnore: []string{"root_password", "deletion_protection"},
			},
			{
				Config: testGoogleSqlDatabaseInstance_NullSmt(databaseName, rootPassword),
			},
			{
				ResourceName:            "google_sql_database_instance.instance",
				ImportState:             true,
				ImportStateVerify:       true,
				ImportStateVerifyIgnore: []string{"root_password", "deletion_protection"},
			},
		},
	})
}

func TestAccSqlDatabaseInstance_Timezone(t *testing.T) {
	t.Parallel()

	databaseName := "tf-test-" + acctest.RandString(t, 10)
	rootPassword := acctest.RandString(t, 15)

	acctest.VcrTest(t, resource.TestCase{
		PreCheck:                 func() { acctest.AccTestPreCheck(t) },
		ProtoV5ProviderFactories: acctest.ProtoV5ProviderFactories(t),
		CheckDestroy:             testAccSqlDatabaseInstanceDestroyProducer(t),
		Steps: []resource.TestStep{
			{
				Config: testGoogleSqlDatabaseInstance_Timezone(databaseName, rootPassword, "Pacific Standard Time"),
			},
			{
				ResourceName:            "google_sql_database_instance.instance",
				ImportState:             true,
				ImportStateVerify:       true,
				ImportStateVerifyIgnore: []string{"root_password", "deletion_protection"},
			},
		},
	})
}

func TestAccSqlDatabaseInstance_updateDifferentFlagOrder(t *testing.T) {
	t.Parallel()

	instance := "tf-test-" + acctest.RandString(t, 10)

	acctest.VcrTest(t, resource.TestCase{
		PreCheck:                 func() { acctest.AccTestPreCheck(t) },
		ProtoV5ProviderFactories: acctest.ProtoV5ProviderFactories(t),
		CheckDestroy:             testAccSqlDatabaseInstanceDestroyProducer(t),
		Steps: []resource.TestStep{
			{
				Config: testGoogleSqlDatabaseInstance_flags(instance),
			},
			{
				ResourceName:            "google_sql_database_instance.instance",
				ImportState:             true,
				ImportStateVerify:       true,
				ImportStateVerifyIgnore: []string{"deletion_protection"},
			},
			{
				Config:             testGoogleSqlDatabaseInstance_flags_update(instance),
				PlanOnly:           true,
				ExpectNonEmptyPlan: false,
			},
		},
	})
}

func TestAccSqlDatabaseInstance_sqlMysqlInstancePvpExample(t *testing.T) {
	t.Parallel()

	context := map[string]interface{}{
		"deletion_protection": false,
		"random_suffix":       acctest.RandString(t, 10),
	}

	acctest.VcrTest(t, resource.TestCase{
		PreCheck:                 func() { acctest.AccTestPreCheck(t) },
		ProtoV5ProviderFactories: acctest.ProtoV5ProviderFactories(t),
		Steps: []resource.TestStep{
			{
				Config: testAccSqlDatabaseInstance_sqlMysqlInstancePvpExample(context),
			},
			{
				ResourceName:            "google_sql_database_instance.mysql_pvp_instance_name",
				ImportState:             true,
				ImportStateVerify:       true,
				ImportStateVerifyIgnore: []string{"deletion_protection", "root_password"},
			},
		},
	})
}

func TestAccSqlDatabaseInstance_updateReadReplicaWithBinaryLogEnabled(t *testing.T) {
	t.Parallel()

	instance := "tf-test-" + acctest.RandString(t, 10)

	acctest.VcrTest(t, resource.TestCase{
		PreCheck:                 func() { acctest.AccTestPreCheck(t) },
		ProtoV5ProviderFactories: acctest.ProtoV5ProviderFactories(t),
		CheckDestroy:             testAccSqlDatabaseInstanceDestroyProducer(t),
		Steps: []resource.TestStep{
			{
				Config: testGoogleSqlDatabaseInstance_readReplica(instance),
			},
			{
				ResourceName:            "google_sql_database_instance.replica",
				ImportState:             true,
				ImportStateVerify:       true,
				ImportStateVerifyIgnore: []string{"deletion_protection"},
			},
			{
				Config: testGoogleSqlDatabaseInstance_updateReadReplica(instance),
			},
			{
				ResourceName:            "google_sql_database_instance.replica",
				ImportState:             true,
				ImportStateVerify:       true,
				ImportStateVerifyIgnore: []string{"deletion_protection"},
			},
		},
	})
}

func TestAccSqlDatabaseInstance_rootPasswordShouldBeUpdatable(t *testing.T) {
	t.Parallel()

	databaseName := "tf-test-" + acctest.RandString(t, 10)
	rootPwd := "rootPassword-1-" + acctest.RandString(t, 10)
	newRootPwd := "rootPassword-2-" + acctest.RandString(t, 10)
	databaseVersion := "SQLSERVER_2017_STANDARD"

	acctest.VcrTest(t, resource.TestCase{
		PreCheck:                 func() { acctest.AccTestPreCheck(t) },
		ProtoV5ProviderFactories: acctest.ProtoV5ProviderFactories(t),
		CheckDestroy:             testAccSqlDatabaseInstanceDestroyProducer(t),
		Steps: []resource.TestStep{
			{
				Config: testGoogleSqlDatabaseInstance_updateRootPassword(databaseName, databaseVersion, rootPwd),
			},
			{
				ResourceName:            "google_sql_database_instance.main",
				ImportState:             true,
				ImportStateVerify:       true,
				ImportStateVerifyIgnore: []string{"deletion_protection", "root_password"},
			},
			{
				Config: testGoogleSqlDatabaseInstance_updateRootPassword(databaseName, databaseVersion, newRootPwd),
			},
			{
				ResourceName:            "google_sql_database_instance.main",
				ImportState:             true,
				ImportStateVerify:       true,
				ImportStateVerifyIgnore: []string{"deletion_protection", "root_password"},
			},
			{
				Config: testGoogleSqlDatabaseInstance_updateRootPassword(databaseName, databaseVersion, ""),
				ExpectError: regexp.MustCompile(
					`Error, root password cannot be empty for SQL Server instance.`),
			},
		},
	})
}

func TestAccSqlDatabaseInstance_activationPolicy(t *testing.T) {
	t.Parallel()

	instanceName := "tf-test-" + acctest.RandString(t, 10)

	acctest.VcrTest(t, resource.TestCase{
		PreCheck:                 func() { acctest.AccTestPreCheck(t) },
		ProtoV5ProviderFactories: acctest.ProtoV5ProviderFactories(t),
		CheckDestroy:             testAccSqlDatabaseInstanceDestroyProducer(t),
		Steps: []resource.TestStep{
			{
				Config: testGoogleSqlDatabaseInstance_activationPolicy(instanceName, "MYSQL_5_7", "ALWAYS", true),
			},
			{
				ResourceName:            "google_sql_database_instance.instance",
				ImportState:             true,
				ImportStateVerify:       true,
				ImportStateVerifyIgnore: []string{"deletion_protection", "root_password"},
			},
			{
				Config: testGoogleSqlDatabaseInstance_activationPolicy(instanceName, "MYSQL_5_7", "NEVER", true),
			},
			{
				ResourceName:            "google_sql_database_instance.instance",
				ImportState:             true,
				ImportStateVerify:       true,
				ImportStateVerifyIgnore: []string{"deletion_protection", "root_password"},
			},
			{
				Config: testGoogleSqlDatabaseInstance_activationPolicy(instanceName, "MYSQL_8_0_18", "ALWAYS", true),
			},
			{
				ResourceName:            "google_sql_database_instance.instance",
				ImportState:             true,
				ImportStateVerify:       true,
				ImportStateVerifyIgnore: []string{"deletion_protection", "root_password"},
			},
			{
				Config: testGoogleSqlDatabaseInstance_activationPolicy(instanceName, "MYSQL_8_0_26", "NEVER", true),
			},
			{
				ResourceName:            "google_sql_database_instance.instance",
				ImportState:             true,
				ImportStateVerify:       true,
				ImportStateVerifyIgnore: []string{"deletion_protection", "root_password"},
			},
			{
				Config: testGoogleSqlDatabaseInstance_activationPolicy(instanceName, "MYSQL_8_0_26", "ALWAYS", false),
			},
			{
				ResourceName:            "google_sql_database_instance.instance",
				ImportState:             true,
				ImportStateVerify:       true,
				ImportStateVerifyIgnore: []string{"deletion_protection", "root_password"},
			},
		},
	})
}

func TestAccSqlDatabaseInstance_ReplicaPromoteSuccessful(t *testing.T) {
	t.Parallel()

	databaseName := "tf-test-sql-instance-" + acctest.RandString(t, 10)
	failoverName := "tf-test-sql-instance-failover-" + acctest.RandString(t, 10)
	acctest.VcrTest(t, resource.TestCase{
		PreCheck:                 func() { acctest.AccTestPreCheck(t) },
		ProtoV5ProviderFactories: acctest.ProtoV5ProviderFactories(t),
		CheckDestroy:             testAccSqlDatabaseInstanceDestroyProducer(t),
		Steps: []resource.TestStep{
			{
				Config: testGoogleSqlDatabaseInstanceConfig_withReplica(databaseName, failoverName),
			},
			{
				ResourceName:            "google_sql_database_instance.instance",
				ImportState:             true,
				ImportStateVerify:       true,
				ImportStateVerifyIgnore: []string{"deletion_protection"},
			},
			{
				ResourceName:            "google_sql_database_instance.instance-failover",
				ImportState:             true,
				ImportStateVerify:       true,
				ImportStateVerifyIgnore: []string{"deletion_protection"},
			},
			{
				Config: googleSqlDatabaseInstance_replicaPromote(databaseName, failoverName),
				Check:  resource.ComposeTestCheckFunc(checkPromoteReplicaConfigurations("google_sql_database_instance.instance-failover")),
			},
			{
				ResourceName:            "google_sql_database_instance.instance",
				ImportState:             true,
				ImportStateVerify:       true,
				ImportStateVerifyIgnore: []string{"deletion_protection"},
			},
			{
				ResourceName:            "google_sql_database_instance.instance-failover",
				ImportState:             true,
				ImportStateVerify:       true,
				ImportStateVerifyIgnore: []string{"deletion_protection"},
			},
		},
	})
}

func TestAccSqlDatabaseInstance_ReplicaPromoteFailedWithMasterInstanceNamePresent(t *testing.T) {
	t.Parallel()
	databaseName := "tf-test-sql-instance-" + acctest.RandString(t, 10)
	failoverName := "tf-test-sql-instance-failover-" + acctest.RandString(t, 10)
	acctest.VcrTest(t, resource.TestCase{
		PreCheck:                 func() { acctest.AccTestPreCheck(t) },
		ProtoV5ProviderFactories: acctest.ProtoV5ProviderFactories(t),
		CheckDestroy:             testAccSqlDatabaseInstanceDestroyProducer(t),
		Steps: []resource.TestStep{
			{
				Config: testGoogleSqlDatabaseInstanceConfig_withReplica(databaseName, failoverName),
			},
			{
				ResourceName:            "google_sql_database_instance.instance",
				ImportState:             true,
				ImportStateVerify:       true,
				ImportStateVerifyIgnore: []string{"deletion_protection"},
			},
			{
				ResourceName:            "google_sql_database_instance.instance-failover",
				ImportState:             true,
				ImportStateVerify:       true,
				ImportStateVerifyIgnore: []string{"deletion_protection"},
			},
			{
				Config:      googleSqlDatabaseInstance_replicaPromoteWithMasterInstanceName(databaseName, failoverName),
				ExpectError: regexp.MustCompile("Replica promote configuration check failed. Please remove master_instance_name and try again."),
				Check:       resource.ComposeTestCheckFunc(checkPromoteReplicaSkipConfigurations("google_sql_database_instance.instance-failover")),
			},
			{
				ResourceName:            "google_sql_database_instance.instance",
				ImportState:             true,
				ImportStateVerify:       true,
				ImportStateVerifyIgnore: []string{"deletion_protection"},
			},
			{
				ResourceName:            "google_sql_database_instance.instance-failover",
				ImportState:             true,
				ImportStateVerify:       true,
				ImportStateVerifyIgnore: []string{"deletion_protection"},
			},
		},
	})
}

func TestAccSqlDatabaseInstance_ReplicaPromoteFailedWithReplicaConfigurationPresent(t *testing.T) {
	t.Parallel()

	databaseName := "tf-test-sql-instance-" + acctest.RandString(t, 10)
	failoverName := "tf-test-sql-instance-failover-" + acctest.RandString(t, 10)
	acctest.VcrTest(t, resource.TestCase{
		PreCheck:                 func() { acctest.AccTestPreCheck(t) },
		ProtoV5ProviderFactories: acctest.ProtoV5ProviderFactories(t),
		CheckDestroy:             testAccSqlDatabaseInstanceDestroyProducer(t),
		Steps: []resource.TestStep{
			{
				Config: testGoogleSqlDatabaseInstanceConfig_withReplica(databaseName, failoverName),
			},
			{
				ResourceName:            "google_sql_database_instance.instance",
				ImportState:             true,
				ImportStateVerify:       true,
				ImportStateVerifyIgnore: []string{"deletion_protection"},
			},
			{
				ResourceName:            "google_sql_database_instance.instance-failover",
				ImportState:             true,
				ImportStateVerify:       true,
				ImportStateVerifyIgnore: []string{"deletion_protection"},
			},
			{
				Config:      googleSqlDatabaseInstance_replicaPromoteWithReplicaConfiguration(databaseName, failoverName),
				ExpectError: regexp.MustCompile("Replica promote configuration check failed. Please remove replica_configuration and try again."),
				Check:       resource.ComposeTestCheckFunc(checkPromoteReplicaSkipConfigurations("google_sql_database_instance.instance-failover")),
			},
			{
				ResourceName:            "google_sql_database_instance.instance",
				ImportState:             true,
				ImportStateVerify:       true,
				ImportStateVerifyIgnore: []string{"deletion_protection"},
			},
			{
				ResourceName:            "google_sql_database_instance.instance-failover",
				ImportState:             true,
				ImportStateVerify:       true,
				ImportStateVerifyIgnore: []string{"deletion_protection"},
			},
		},
	})
}

func TestAccSqlDatabaseInstance_ReplicaPromoteFailedWithMasterInstanceNameAndReplicaConfigurationPresent(t *testing.T) {
	t.Parallel()

	databaseName := "tf-test-sql-instance-" + acctest.RandString(t, 10)
	failoverName := "tf-test-sql-instance-failover-" + acctest.RandString(t, 10)
	acctest.VcrTest(t, resource.TestCase{
		PreCheck:                 func() { acctest.AccTestPreCheck(t) },
		ProtoV5ProviderFactories: acctest.ProtoV5ProviderFactories(t),
		CheckDestroy:             testAccSqlDatabaseInstanceDestroyProducer(t),
		Steps: []resource.TestStep{
			{
				Config: testGoogleSqlDatabaseInstanceConfig_withReplica(databaseName, failoverName),
			},
			{
				ResourceName:            "google_sql_database_instance.instance",
				ImportState:             true,
				ImportStateVerify:       true,
				ImportStateVerifyIgnore: []string{"deletion_protection"},
			},
			{
				ResourceName:            "google_sql_database_instance.instance-failover",
				ImportState:             true,
				ImportStateVerify:       true,
				ImportStateVerifyIgnore: []string{"deletion_protection"},
			},
			{
				Config:      googleSqlDatabaseInstance_replicaPromoteWithMasterInstanceNameAndReplicaConfiguration(databaseName, failoverName),
				ExpectError: regexp.MustCompile("Replica promote configuration check failed. Please remove master_instance_name and try again."),
			},
			{
				ResourceName:            "google_sql_database_instance.instance",
				ImportState:             true,
				ImportStateVerify:       true,
				ImportStateVerifyIgnore: []string{"deletion_protection"},
			},
			{
				ResourceName:            "google_sql_database_instance.instance-failover",
				ImportState:             true,
				ImportStateVerify:       true,
				ImportStateVerifyIgnore: []string{"deletion_protection"},
			},
		},
	})
}

func TestAccSqlDatabaseInstance_ReplicaPromoteSkippedWithNoMasterInstanceNameAndNoReplicaConfigurationPresent(t *testing.T) {
	t.Parallel()

	databaseName := "tf-test-sql-instance-" + acctest.RandString(t, 10)
	failoverName := "tf-test-sql-instance-failover-" + acctest.RandString(t, 10)
	acctest.VcrTest(t, resource.TestCase{
		PreCheck:                 func() { acctest.AccTestPreCheck(t) },
		ProtoV5ProviderFactories: acctest.ProtoV5ProviderFactories(t),
		CheckDestroy:             testAccSqlDatabaseInstanceDestroyProducer(t),
		Steps: []resource.TestStep{
			{
				Config: testGoogleSqlDatabaseInstanceConfig_withReplica(databaseName, failoverName),
			},
			{
				ResourceName:            "google_sql_database_instance.instance",
				ImportState:             true,
				ImportStateVerify:       true,
				ImportStateVerifyIgnore: []string{"deletion_protection"},
			},
			{
				ResourceName:            "google_sql_database_instance.instance-failover",
				ImportState:             true,
				ImportStateVerify:       true,
				ImportStateVerifyIgnore: []string{"deletion_protection"},
			},
			{
				Config: googleSqlDatabaseInstance_replicaPromoteSkippedWithNoMasterInstanceNameAndNoReplicaConfiguration(databaseName, failoverName),
				Check:  resource.ComposeTestCheckFunc(checkPromoteReplicaSkipConfigurations("google_sql_database_instance.instance-failover")),
			},
			{
				ResourceName:            "google_sql_database_instance.instance",
				ImportState:             true,
				ImportStateVerify:       true,
				ImportStateVerifyIgnore: []string{"deletion_protection"},
			},
			{
				ResourceName:            "google_sql_database_instance.instance-failover",
				ImportState:             true,
				ImportStateVerify:       true,
				ImportStateVerifyIgnore: []string{"deletion_protection"},
			},
		},
	})
}

func TestAccSqlDatabaseInstance_updateSslOptionsForPostgreSQL(t *testing.T) {
	t.Parallel()

	databaseName := "tf-test-" + acctest.RandString(t, 10)
	databaseVersion := "POSTGRES_14"
	resourceName := "google_sql_database_instance.instance"

	acctest.VcrTest(t, resource.TestCase{
		PreCheck:                 func() { acctest.AccTestPreCheck(t) },
		ProtoV5ProviderFactories: acctest.ProtoV5ProviderFactories(t),
		CheckDestroy:             testAccSqlDatabaseInstanceDestroyProducer(t),

		// We don't do ImportStateVerify for the ssl_mode because of the implementation. The ssl_mode is expected to be discarded if the local state doesn't have it.
		Steps: []resource.TestStep{
			{
				Config: testGoogleSqlDatabaseInstance_setSslOptionsForPostgreSQL(databaseName, databaseVersion, "ALLOW_UNENCRYPTED_AND_ENCRYPTED"),
				Check: resource.ComposeTestCheckFunc(
					resource.TestCheckResourceAttr(resourceName, "settings.0.ip_configuration.0.ssl_mode", "ALLOW_UNENCRYPTED_AND_ENCRYPTED"),
				),
			},
			{
				ResourceName:            resourceName,
				ImportState:             true,
				ImportStateVerify:       true,
				ImportStateVerifyIgnore: []string{"deletion_protection", "settings.0.ip_configuration.0.ssl_mode"},
			},
			{
				Config: testGoogleSqlDatabaseInstance_setSslOptionsForPostgreSQL(databaseName, databaseVersion, "ENCRYPTED_ONLY"),
				Check: resource.ComposeTestCheckFunc(
					resource.TestCheckResourceAttr(resourceName, "settings.0.ip_configuration.0.ssl_mode", "ENCRYPTED_ONLY"),
				),
			},
			{
				ResourceName:            resourceName,
				ImportState:             true,
				ImportStateVerify:       true,
				ImportStateVerifyIgnore: []string{"deletion_protection", "settings.0.ip_configuration.0.ssl_mode"},
			},
			{
				Config: testGoogleSqlDatabaseInstance_setSslOptionsForPostgreSQL(databaseName, databaseVersion, "TRUSTED_CLIENT_CERTIFICATE_REQUIRED"),
				Check: resource.ComposeTestCheckFunc(
					resource.TestCheckResourceAttr(resourceName, "settings.0.ip_configuration.0.ssl_mode", "TRUSTED_CLIENT_CERTIFICATE_REQUIRED"),
				),
			},
			{
				ResourceName:            resourceName,
				ImportState:             true,
				ImportStateVerify:       true,
				ImportStateVerifyIgnore: []string{"deletion_protection", "settings.0.ip_configuration.0.ssl_mode"},
			},
			{
				Config: testGoogleSqlDatabaseInstance_setSslOptionsForPostgreSQL(databaseName, databaseVersion, "ALLOW_UNENCRYPTED_AND_ENCRYPTED"),
				Check: resource.ComposeTestCheckFunc(
					resource.TestCheckResourceAttr(resourceName, "settings.0.ip_configuration.0.ssl_mode", "ALLOW_UNENCRYPTED_AND_ENCRYPTED"),
				),
			},
			{
				ResourceName:            resourceName,
				ImportState:             true,
				ImportStateVerify:       true,
				ImportStateVerifyIgnore: []string{"deletion_protection", "settings.0.ip_configuration.0.ssl_mode"},
			},
		},
	})
}

<<<<<<< HEAD
func testGoogleSqlDatabaseInstance_setSslOptionsForPostgreSQL(databaseName string, databaseVersion string, sslMode string) string {
=======
func TestAccSqlDatabaseInstance_useInternalCaByDefault(t *testing.T) {
	t.Parallel()

	databaseName := "tf-test-" + acctest.RandString(t, 10)
	resourceName := "google_sql_database_instance.instance"

	acctest.VcrTest(t, resource.TestCase{
		PreCheck:                 func() { acctest.AccTestPreCheck(t) },
		ProtoV5ProviderFactories: acctest.ProtoV5ProviderFactories(t),
		CheckDestroy:             testAccSqlDatabaseInstanceDestroyProducer(t),

		Steps: []resource.TestStep{
			{
				Config: fmt.Sprintf(testGoogleSqlDatabaseInstance_basic3, databaseName),
				Check:  resource.ComposeTestCheckFunc(resource.TestCheckResourceAttr(resourceName, "settings.0.ip_configuration.0.server_ca_mode", "GOOGLE_MANAGED_INTERNAL_CA")),
			},
			{
				ResourceName:            resourceName,
				ImportState:             true,
				ImportStateVerify:       true,
				ImportStateVerifyIgnore: []string{"deletion_protection"},
			},
		},
	})
}

func testGoogleSqlDatabaseInstance_setSslOptionsForPostgreSQL(databaseName string, databaseVersion string, requireSsl bool, sslMode string) string {
>>>>>>> 24de5824
	return fmt.Sprintf(`
resource "google_sql_database_instance" "instance" {
  name                = "%s"
  region              = "us-central1"
  database_version    = "%s"
  deletion_protection = false
  settings {
    tier = "db-g1-small"
    ip_configuration {
      ipv4_enabled = true
      ssl_mode = "%s"
    }
  }
}`, databaseName, databaseVersion, sslMode)
}

func testAccSqlDatabaseInstance_sqlMysqlInstancePvpExample(context map[string]interface{}) string {
	return acctest.Nprintf(`
resource "google_sql_database_instance" "mysql_pvp_instance_name" {
  name             = "tf-test-mysql-pvp-instance-name%{random_suffix}"
  region           = "asia-northeast1"
  database_version = "MYSQL_8_0"
  root_password = "abcABC123!"
  settings {
    tier              = "db-g1-small"
    password_validation_policy {
      min_length  = 6
      complexity  =  "COMPLEXITY_DEFAULT"
      reuse_interval = 2
      disallow_username_substring = true
      enable_password_policy = true
    }
  }
  deletion_protection =  "%{deletion_protection}"
}
`, context)
}

var testGoogleSqlDatabaseInstance_basic2 = `
resource "google_sql_database_instance" "instance" {
  region              = "us-central1"
  database_version    = "MYSQL_5_7"
  deletion_protection = false
  settings {
    tier = "db-g1-small"
  }
}
`

var testGoogleSqlDatabaseInstance_basic3 = `
resource "google_sql_database_instance" "instance" {
  name                = "%s"
  region              = "us-central1"
  database_version    = "MYSQL_5_7"
  deletion_protection = false
  settings {
    tier = "db-g1-small"
  }
}
`

var testGoogleSqlDatabaseInstance_basic3_update = `
resource "google_sql_database_instance" "instance" {
  name                = "%s"
  region              = "us-central1"
  database_version    = "MYSQL_8_0"
  deletion_protection = false
  settings {
    tier = "db-g1-small"
  }
}
`

var testGoogleSqlDatabaseInstance_basic_mssql = `
resource "google_sql_database_instance" "instance" {
  name                = "%s"
  database_version    = "SQLSERVER_2019_STANDARD"
  root_password       = "%s"
  deletion_protection = false
  settings {
    tier = "db-custom-1-3840"
    collation = "Polish_CI_AS"
  }
}
`

var testGoogleSqlDatabaseInstance_update_mssql = `
resource "google_sql_database_instance" "instance" {
  name                = "%s"
  database_version    = "SQLSERVER_2019_STANDARD"
  root_password       = "%s"
  deletion_protection = false
  settings {
    tier = "db-custom-1-3840"
    collation = "Polish_CI_AS"
    ip_configuration {
      ipv4_enabled = true
      ssl_mode = "ENCRYPTED_ONLY"
    }
  }
}
`

func testGoogleSqlDatabaseInstance_ActiveDirectoryConfig(databaseName, networkName, rootPassword, adDomainName string) string {
	return fmt.Sprintf(`
data "google_compute_network" "servicenet" {
  name                    = "%s"
}

resource "google_sql_database_instance" "instance-with-ad" {
  name             = "%s"
  region           = "us-central1"
  database_version = "SQLSERVER_2017_STANDARD"
  root_password    = "%s"
  deletion_protection = false
  settings {
    tier = "db-custom-2-7680"
    ip_configuration {
      ipv4_enabled       = "false"
      private_network    = data.google_compute_network.servicenet.self_link
    }

    active_directory_config {
      domain = "%s"
    }
  }
}`, networkName, databaseName, rootPassword, adDomainName)
}

func testGoogleSqlDatabaseInstance_DenyMaintenancePeriodConfig(databaseName, endDate, startDate, time string) string {
	return fmt.Sprintf(`

resource "google_sql_database_instance" "instance" {
  name             = "%s"
  region           = "us-central1"
  database_version    = "MYSQL_5_7"
  deletion_protection = false
  settings {
    tier = "db-custom-4-26624"
    deny_maintenance_period {
      end_date     	= "%s"
      start_date	= "%s"
      time 		= "%s"
    }
  }
}`, databaseName, endDate, startDate, time)
}

func testGoogleSqlDatabaseInstance_EditionConfig_noEdition(databaseName, tier string) string {
	return fmt.Sprintf(`

resource "google_sql_database_instance" "instance" {
  name             = "%s"
  region           = "us-east1"
  database_version    = "POSTGRES_14"
  deletion_protection = false
  settings {
    tier = "%s"
     backup_configuration {
      transaction_log_retention_days = 7
     }    
  }
}`, databaseName, tier)
}

func testGoogleSqlDatabaseInstance_EditionConfig(databaseName, tier, edition string) string {
	return fmt.Sprintf(`

resource "google_sql_database_instance" "instance" {
  name             = "%s"
  region           = "us-east1"
  database_version    = "POSTGRES_14"
  deletion_protection = false
  settings {
    tier = "%s"
    edition = "%s"
  }
}`, databaseName, tier, edition)
}

func testGoogleSqlDatabaseInstance_sqlMysql(databaseName, tier string) string {
	return fmt.Sprintf(`

resource "google_sql_database_instance" "instance" {
  name             = "%s"
  region           = "us-east1"
  database_version    = "MYSQL_8_0_31"
  deletion_protection = false
  settings {
    tier = "%s"
  }
}`, databaseName, tier)
}

func testGoogleSqlDatabaseInstance_sqlMysqlDataCacheConfig(instanceName string) string {
	return fmt.Sprintf(`

resource "google_sql_database_instance" "instance" {
  name             = "%s"
  region           = "us-east1"
  database_version    = "MYSQL_8_0_31"
  deletion_protection = false
  settings {
    tier = "db-perf-optimized-N-2"
    edition = "ENTERPRISE_PLUS"
    data_cache_config {
        data_cache_enabled = true
    }
  }
}`, instanceName)
}

func testGoogleSqlDatabaseInstance_sqlPostgresDataCacheConfig(instanceName, tier, edition string) string {
	return fmt.Sprintf(`

resource "google_sql_database_instance" "instance" {
  name             = "%s"
  region           = "us-east1"
  database_version    = "POSTGRES_14"
  deletion_protection = false
  settings {
    tier = "%s"
    edition = "%s"
    data_cache_config {
        data_cache_enabled = true
    }
  }
}`, instanceName, tier, edition)
}

func testGoogleSqlDatabaseInstance_SqlServerAuditConfig(databaseName, rootPassword, bucketName, uploadInterval, retentionInterval string) string {
	return fmt.Sprintf(`
resource "google_storage_bucket" "gs-bucket" {
  name                      	= "%s"
  location                  	= "US"
  uniform_bucket_level_access = true
}

resource "google_sql_database_instance" "instance" {
  name             = "%s"
  region           = "us-central1"
  database_version = "SQLSERVER_2017_STANDARD"
  root_password    = "%s"
  deletion_protection = false
  settings {
    tier = "db-custom-1-3840"
    ip_configuration {
      ipv4_enabled       = "true"
    }
    sql_server_audit_config {
      bucket = "gs://%s"
      retention_interval = "%s"
      upload_interval = "%s"
    }
  }
}
`, bucketName, databaseName, rootPassword, bucketName, retentionInterval, uploadInterval)
}

func testGoogleSqlDatabaseInstance_SqlServerAuditOptionalBucket(databaseName, rootPassword, uploadInterval, retentionInterval string) string {
	return fmt.Sprintf(`
resource "google_sql_database_instance" "instance" {
  name             = "%s"
  region           = "us-central1"
  database_version = "SQLSERVER_2017_STANDARD"
  root_password    = "%s"
  deletion_protection = false
  settings {
    tier = "db-custom-1-3840"
    sql_server_audit_config {
      retention_interval = "%s"
      upload_interval = "%s"
    }
  }
}
`, databaseName, rootPassword, retentionInterval, uploadInterval)
}

func testGoogleSqlDatabaseInstance_NullSmt(databaseName, rootPassword string) string {
	return fmt.Sprintf(`
resource "google_sql_database_instance" "instance" {
  name             = "%s"
  region           = "us-central1"
  database_version = "SQLSERVER_2017_STANDARD"
  root_password    = "%s"
  deletion_protection = false
  settings {
    tier = "db-custom-8-53248"
    ip_configuration {
      ipv4_enabled       = "true"
    }
    advanced_machine_features {
    }
  }
}
`, databaseName, rootPassword)
}

func testGoogleSqlDatabaseInstance_Smt(databaseName, rootPassword string, threadsPerCore int) string {
	return fmt.Sprintf(`
resource "google_sql_database_instance" "instance" {
  name             = "%s"
  region           = "us-central1"
  database_version = "SQLSERVER_2017_STANDARD"
  root_password    = "%s"
  deletion_protection = false
  settings {
    tier = "db-custom-8-53248"
    ip_configuration {
      ipv4_enabled       = "true"
    }
    advanced_machine_features {
      threads_per_core = "%d"
    }
  }
}
`, databaseName, rootPassword, threadsPerCore)
}

func testGoogleSqlDatabaseInstance_Timezone(databaseName, rootPassword, timezone string) string {
	return fmt.Sprintf(`
resource "google_sql_database_instance" "instance" {
  name             = "%s"
  region           = "us-central1"
  database_version = "SQLSERVER_2017_STANDARD"
  root_password    = "%s"
  deletion_protection = false
  settings {
    tier = "db-custom-1-3840"
    ip_configuration {
      ipv4_enabled       = "true"
    }
    time_zone = "%s"
  }
}
`, databaseName, rootPassword, timezone)
}

func testGoogleSqlDatabaseInstanceConfig_withoutReplica(instanceName string) string {
	return fmt.Sprintf(`
resource "google_sql_database_instance" "instance" {
  name                = "%s"
  region              = "us-central1"
  database_version    = "MYSQL_5_7"
  deletion_protection = false

  settings {
    tier = "db-n1-standard-1"

    backup_configuration {
      binary_log_enabled = "true"
      enabled            = "true"
      start_time         = "18:00"
    }
  }
}
`, instanceName)
}

func testGoogleSqlDatabaseInstanceConfig_withReplica(instanceName, failoverName string) string {
	return fmt.Sprintf(`
resource "google_sql_database_instance" "instance" {
  name                = "%s"
  region              = "us-central1"
  database_version    = "MYSQL_5_7"
  deletion_protection = false

  settings {
    tier = "db-n1-standard-1"

    backup_configuration {
      binary_log_enabled = "true"
      enabled            = "true"
      start_time         = "18:00"
    }
  }
}

resource "google_sql_database_instance" "instance-failover" {
  name                 = "%s"
  region               = "us-central1"
  database_version     = "MYSQL_5_7"
  master_instance_name = google_sql_database_instance.instance.name
  deletion_protection  = false

  replica_configuration {
    failover_target = "true"
  }

  settings {
    tier = "db-n1-standard-1"
  }
}
`, instanceName, failoverName)
}

func googleSqlDatabaseInstance_replicaPromote(instanceName, failoverName string) string {
	return fmt.Sprintf(`
resource "google_sql_database_instance" "instance" {
  name                = "%s"
  region              = "us-central1"
  database_version    = "MYSQL_5_7"
  deletion_protection = false

  settings {
    tier = "db-n1-standard-1"

    backup_configuration {
      binary_log_enabled = "true"
      enabled            = "true"
      start_time         = "18:00"
    }
  }
}

resource "google_sql_database_instance" "instance-failover" {
  name                 = "%s"
  region               = "us-central1"
  database_version     = "MYSQL_5_7"
  deletion_protection  = false

  instance_type = "CLOUD_SQL_INSTANCE"
  settings {
    tier = "db-n1-standard-1"
  }
}
`, instanceName, failoverName)
}

func googleSqlDatabaseInstance_replicaPromoteWithMasterInstanceName(instanceName, failoverName string) string {
	return fmt.Sprintf(`
resource "google_sql_database_instance" "instance" {
  name                = "%s"
  region              = "us-central1"
  database_version    = "MYSQL_5_7"
  deletion_protection = false

  settings {
    tier = "db-n1-standard-1"

    backup_configuration {
      binary_log_enabled = "true"
      enabled            = "true"
      start_time         = "18:00"
    }
  }
}

resource "google_sql_database_instance" "instance-failover" {
  name                 = "%s"
  region               = "us-central1"
  master_instance_name = google_sql_database_instance.instance.name
  database_version     = "MYSQL_5_7"
  deletion_protection  = false
  instance_type = "CLOUD_SQL_INSTANCE"
  settings {
    tier = "db-n1-standard-1"
  }
}
`, instanceName, failoverName)
}

func googleSqlDatabaseInstance_replicaPromoteWithMasterInstanceNameAndReplicaConfiguration(instanceName string, failoverName string) string {
	return fmt.Sprintf(`
resource "google_sql_database_instance" "instance" {
  name                = "%s"
  region              = "us-central1"
  database_version    = "MYSQL_5_7"
  deletion_protection = false

  settings {
    tier = "db-n1-standard-1"

    backup_configuration {
      binary_log_enabled = "true"
      enabled            = "true"
      start_time         = "18:00"
    }
  }
}

resource "google_sql_database_instance" "instance-failover" {
  name                 = "%s"
  region               = "us-central1"
  master_instance_name = google_sql_database_instance.instance.name
  database_version     = "MYSQL_5_7"
  deletion_protection  = false

  replica_configuration {
    failover_target = "true"
  }

  instance_type = "CLOUD_SQL_INSTANCE"
  settings {
    tier = "db-n1-standard-1"
  }
}
`, instanceName, failoverName)
}

func googleSqlDatabaseInstance_replicaPromoteSkippedWithNoMasterInstanceNameAndNoReplicaConfiguration(instanceName string, failoverName string) string {
	return fmt.Sprintf(`
resource "google_sql_database_instance" "instance" {
  name                = "%s"
  region              = "us-central1"
  database_version    = "MYSQL_5_7"
  deletion_protection = false

  settings {
    tier = "db-n1-standard-1"

    backup_configuration {
      binary_log_enabled = "true"
      enabled            = "true"
      start_time         = "18:00"
    }
  }
}

resource "google_sql_database_instance" "instance-failover" {
  name                 = "%s"
  region               = "us-central1"
  database_version     = "MYSQL_5_7"
  deletion_protection  = false
  settings {
    tier = "db-n1-standard-1"
  }
  depends_on = [google_sql_database_instance.instance]
}
`, instanceName, failoverName)
}

func googleSqlDatabaseInstance_replicaPromoteWithReplicaConfiguration(instanceName string, failoverName string) string {
	return fmt.Sprintf(`
resource "google_sql_database_instance" "instance" {
  name                = "%s"
  region              = "us-central1"
  database_version    = "MYSQL_5_7"
  deletion_protection = false

  settings {
    tier = "db-n1-standard-1"

    backup_configuration {
      binary_log_enabled = "true"
      enabled            = "true"
      start_time         = "18:00"
    }
  }
}

resource "google_sql_database_instance" "instance-failover" {
  name                 = "%s"
  region               = "us-central1"
  database_version     = "MYSQL_5_7"
  deletion_protection  = false

  replica_configuration {
    failover_target = "true"
  }

  instance_type = "CLOUD_SQL_INSTANCE"
  settings {
    tier = "db-n1-standard-1"
  }
}
`, instanceName, failoverName)
}

func testAccSqlDatabaseInstance_basicInstanceForPsc(instanceName string, projectId string, orgId string, billingAccount string) string {
	return fmt.Sprintf(`
resource "google_project" "testproject" {
  name                = "%s"
  project_id          = "%s"
  org_id              = "%s"
  billing_account     = "%s"
}

resource "google_sql_database_instance" "instance" {
  project             = google_project.testproject.project_id
  name                = "%s"
  region              = "us-south1"
  database_version    = "MYSQL_8_0"
  deletion_protection = false
  settings {
    tier = "db-g1-small"
	backup_configuration {
		enabled = true
		binary_log_enabled = true
	}
	availability_type = "REGIONAL"
  }
}
`, projectId, projectId, orgId, billingAccount, instanceName)
}

func testAccSqlDatabaseInstance_withPSCEnabled_withIpV4Enable(instanceName string, projectId string, orgId string, billingAccount string) string {
	return fmt.Sprintf(`
resource "google_project" "testproject" {
  name                = "%s"
  project_id          = "%s"
  org_id              = "%s"
  billing_account     = "%s"
}

resource "google_sql_database_instance" "instance" {
  project             = google_project.testproject.project_id
  name                = "%s"
  region              = "us-south1"
  database_version    = "MYSQL_8_0"
  deletion_protection = false
  settings {
    tier = "db-g1-small"
    ip_configuration {
		psc_config {
			psc_enabled = true
		}
		ipv4_enabled = true
    }
	backup_configuration {
		enabled = true
		binary_log_enabled = true
	}
	availability_type = "REGIONAL"
  }
}
`, projectId, projectId, orgId, billingAccount, instanceName)
}

func testAccSqlDatabaseInstance_withPSCEnabled_withoutAllowedConsumerProjects(instanceName string, projectId string, orgId string, billingAccount string) string {
	return fmt.Sprintf(`
resource "google_project" "testproject" {
  name                = "%s"
  project_id          = "%s"
  org_id              = "%s"
  billing_account     = "%s"
}

resource "google_sql_database_instance" "instance" {
  project             = google_project.testproject.project_id
  name                = "%s"
  region              = "us-south1"
  database_version    = "MYSQL_8_0"
  deletion_protection = false
  settings {
    tier = "db-g1-small"
    ip_configuration {
		psc_config {
			psc_enabled = true
		}
		ipv4_enabled = false
    }
	backup_configuration {
		enabled = true
		binary_log_enabled = true
	  }
	availability_type = "REGIONAL"
  }
}
`, projectId, projectId, orgId, billingAccount, instanceName)
}

func testAccSqlDatabaseInstance_withPSCEnabled_withEmptyAllowedConsumerProjects(instanceName string, projectId string, orgId string, billingAccount string) string {
	return fmt.Sprintf(`
resource "google_project" "testproject" {
  name                = "%s"
  project_id          = "%s"
  org_id              = "%s"
  billing_account     = "%s"
}

resource "google_sql_database_instance" "instance" {
  project             = google_project.testproject.project_id
  name                = "%s"
  region              = "us-south1"
  database_version    = "MYSQL_8_0"
  deletion_protection = false
  settings {
    tier = "db-g1-small"
    ip_configuration {
		psc_config {
			psc_enabled = true
			allowed_consumer_projects = []
		}
		ipv4_enabled = false
    }
	backup_configuration {
		enabled = true
		binary_log_enabled = true
	}
	availability_type = "REGIONAL"
  }
}
`, projectId, projectId, orgId, billingAccount, instanceName)
}

func testAccSqlDatabaseInstance_withPSCEnabled_withAllowedConsumerProjects(instanceName string, projectId string, orgId string, billingAccount string) string {
	return fmt.Sprintf(`
resource "google_project" "testproject" {
  name                = "%s"
  project_id          = "%s"
  org_id              = "%s"
  billing_account     = "%s"
}

resource "google_sql_database_instance" "instance" {
  project             = google_project.testproject.project_id
  name                = "%s"
  region              = "us-south1"
  database_version    = "MYSQL_8_0"
  deletion_protection = false
  settings {
    tier = "db-g1-small"
    ip_configuration {
		psc_config {
			psc_enabled = true
			allowed_consumer_projects = ["%s"]
		}
		ipv4_enabled = false
    }
	backup_configuration {
		enabled = true
		binary_log_enabled = true
	}
	availability_type = "REGIONAL"
  }
}
`, projectId, projectId, orgId, billingAccount, instanceName, projectId)
}

func verifyPscOperation(resourceName string, isPscConfigExpected bool, expectedPscEnabled bool, expectedAllowedConsumerProjects []string) func(*terraform.State) error {
	return func(s *terraform.State) error {
		resource, ok := s.RootModule().Resources[resourceName]
		if !ok {
			return fmt.Errorf("Can't find %s in state", resourceName)
		}

		resourceAttributes := resource.Primary.Attributes
		_, ok = resourceAttributes["settings.0.ip_configuration.#"]
		if !ok {
			return fmt.Errorf("settings.0.ip_configuration.# block is not present in state for %s", resourceName)
		}

		if isPscConfigExpected {
			_, ok := resourceAttributes["settings.0.ip_configuration.0.psc_config.#"]
			if !ok {
				return fmt.Errorf("settings.0.ip_configuration.0.psc_config property is not present or set in state of %s", resourceName)
			}

			pscEnabledStr, ok := resourceAttributes["settings.0.ip_configuration.0.psc_config.0.psc_enabled"]
			pscEnabled, err := strconv.ParseBool(pscEnabledStr)
			if err != nil || pscEnabled != expectedPscEnabled {
				return fmt.Errorf("settings.0.ip_configuration.0.psc_config.0.psc_enabled property value is not set as expected in state of %s, expected %v, actual %v", resourceName, expectedPscEnabled, pscEnabled)
			}

			allowedConsumerProjectsStr, ok := resourceAttributes["settings.0.ip_configuration.0.psc_config.0.allowed_consumer_projects.#"]
			allowedConsumerProjects, err := strconv.Atoi(allowedConsumerProjectsStr)
			if !ok || allowedConsumerProjects != len(expectedAllowedConsumerProjects) {
				return fmt.Errorf("settings.0.ip_configuration.0.psc_config.0.allowed_consumer_projects property is not present or set as expected in state of %s", resourceName)
			}
		}

		return nil
	}
}

func testAccSqlDatabaseInstance_withPrivateNetwork_withoutAllocatedIpRange(databaseName, networkName string, specifyPrivatePathOption bool, enablePrivatePath bool) string {
	privatePathOption := ""
	if specifyPrivatePathOption {
		privatePathOption = fmt.Sprintf("enable_private_path_for_google_cloud_services = %t", enablePrivatePath)
	}

	return fmt.Sprintf(`
data "google_compute_network" "servicenet" {
  name                    = "%s"
}

resource "google_sql_database_instance" "instance" {
  name                = "%s"
  region              = "us-central1"
  database_version    = "MYSQL_5_7"
  deletion_protection = false
  settings {
    tier = "db-g1-small"
    ip_configuration {
      ipv4_enabled       = "false"
      private_network    = data.google_compute_network.servicenet.self_link
      %s
    }
  }
}
`, networkName, databaseName, privatePathOption)
}

func testAccSqlDatabaseInstance_withPrivateNetwork_withAllocatedIpRange(databaseName, networkName, addressRangeName string) string {
	return fmt.Sprintf(`
data "google_compute_network" "servicenet" {
  name                    = "%s"
}

resource "google_sql_database_instance" "instance" {
  name                = "%s"
  region              = "us-central1"
  database_version    = "MYSQL_5_7"
  deletion_protection = false
  settings {
    tier = "db-g1-small"
    ip_configuration {
      ipv4_enabled       = "false"
      private_network    = data.google_compute_network.servicenet.self_link
      allocated_ip_range = "%s"
    }
  }
}
`, networkName, databaseName, addressRangeName)
}

func testAccSqlDatabaseInstance_withPrivateNetwork_withAllocatedIpRangeReplica(databaseName, networkName, addressRangeName string) string {
	return fmt.Sprintf(`
data "google_compute_network" "servicenet" {
  name                    = "%s"
}

resource "google_sql_database_instance" "instance" {
  name                = "%s"
  region              = "us-central1"
  database_version    = "MYSQL_5_7"
  deletion_protection = false
  settings {
    tier = "db-g1-small"
    ip_configuration {
      ipv4_enabled       = "false"
      private_network    = data.google_compute_network.servicenet.self_link
    }
    backup_configuration {
      enabled            = true
      start_time         = "00:00"
      binary_log_enabled = true
    }
  }
}
resource "google_sql_database_instance" "replica1" {
  name                = "%s-replica1"
  region              = "us-central1"
  database_version    = "MYSQL_5_7"
  deletion_protection = false
  settings {
    tier = "db-g1-small"
    ip_configuration {
      ipv4_enabled       = "false"
      private_network    = data.google_compute_network.servicenet.self_link
      allocated_ip_range = "%s"
    }
  }

  master_instance_name = google_sql_database_instance.instance.name

  replica_configuration {
    connect_retry_interval    = 100
    master_heartbeat_period   = 10000
    password                  = "password"
    username                  = "username"
    ssl_cipher                = "ALL"
    verify_server_certificate = false
  }
}
`, networkName, databaseName, databaseName, addressRangeName)
}

func testAccSqlDatabaseInstance_withPrivateNetwork_withAllocatedIpRangeClone(databaseName, networkName, addressRangeName string) string {
	return fmt.Sprintf(`
data "google_compute_network" "servicenet" {
  name                    = "%s"
}

resource "google_sql_database_instance" "instance" {
  name                = "%s"
  region              = "us-central1"
  database_version    = "MYSQL_5_7"
  deletion_protection = false
  settings {
    tier = "db-g1-small"
    ip_configuration {
      ipv4_enabled       = "false"
      private_network    = data.google_compute_network.servicenet.self_link
    }
    backup_configuration {
      enabled            = true
      start_time         = "00:00"
      binary_log_enabled = true
    }
  }
}

resource "google_sql_database_instance" "clone1" {
  name                = "%s-clone1"
  region              = "us-central1"
  database_version    = "MYSQL_5_7"
  deletion_protection = false

  clone {
    source_instance_name = google_sql_database_instance.instance.name
    allocated_ip_range   = "%s"
  }

}
`, networkName, databaseName, databaseName, addressRangeName)
}

func testAccSqlDatabaseInstance_withPrivateNetwork_withAllocatedIpRangeClone_withSettings(databaseName, networkName, addressRangeName string) string {
	return fmt.Sprintf(`
data "google_compute_network" "servicenet" {
  name                    = "%s"
}

resource "google_sql_database_instance" "instance" {
  name                = "%s"
  region              = "us-central1"
  database_version    = "MYSQL_5_7"
  deletion_protection = false
  settings {
    tier = "db-g1-small"
    ip_configuration {
      ipv4_enabled       = "false"
      private_network    = data.google_compute_network.servicenet.self_link
    }
    backup_configuration {
      enabled            = true
      start_time         = "00:00"
      binary_log_enabled = true
    }
  }
}

resource "google_sql_database_instance" "clone1" {
  name                = "%s-clone1"
  region              = "us-central1"
  database_version    = "MYSQL_5_7"
  deletion_protection = false

  clone {
    source_instance_name = google_sql_database_instance.instance.name
    allocated_ip_range   = "%s"
  }

  settings {
    tier = "db-g1-small"
    backup_configuration {
      enabled = false
    }
  }
}
`, networkName, databaseName, databaseName, addressRangeName)
}

var testGoogleSqlDatabaseInstance_settings = `
resource "google_sql_database_instance" "instance" {
  name                = "%s"
  region              = "us-central1"
  database_version    = "MYSQL_5_7"
  deletion_protection = false
  settings {
    tier                   = "db-g1-small"
    location_preference {
      zone = "us-central1-f"
    }

    ip_configuration {
      ipv4_enabled = "true"
      authorized_networks {
        value           = "108.12.12.12"
        name            = "misc"
        expiration_time = "2037-11-15T16:19:00.094Z"
      }
    }

    backup_configuration {
      enabled    = "true"
      start_time = "19:19"
    }

    activation_policy = "ALWAYS"
  }
}
`

var testGoogleSqlDatabaseInstance_settings_secondary = `
resource "google_sql_database_instance" "instance" {
  name                = "%s"
  region              = "us-central1"
  database_version    = "MYSQL_5_7"
  deletion_protection = false
  settings {
    tier                   = "db-g1-small"
    availability_type      = "REGIONAL"
    location_preference {
      zone           = "us-central1-f"
      secondary_zone = "us-central1-a"
    }

    ip_configuration {
      ipv4_enabled = "true"
      authorized_networks {
        value           = "108.12.12.12"
        name            = "misc"
        expiration_time = "2037-11-15T16:19:00.094Z"
      }
    }

    backup_configuration {
      enabled    = "true"
      start_time = "19:19"
      binary_log_enabled = true
    }

    activation_policy = "ALWAYS"
    connector_enforcement = "REQUIRED"
  }
}
`

var testGoogleSqlDatabaseInstance_settings_deletionProtection = `
resource "google_sql_database_instance" "instance" {
  name                = "%s"
  region              = "us-central1"
  database_version    = "MYSQL_5_7"
  deletion_protection = %s
  settings {
    tier                   = "db-g1-small"
    location_preference {
      zone = "us-central1-f"
	}

    ip_configuration {
	  ipv4_enabled = "true"
      authorized_networks {
        value           = "108.12.12.12"
        name            = "misc"
        expiration_time = "2037-11-15T16:19:00.094Z"
      }
    }

    backup_configuration {
      enabled    = "true"
      start_time = "19:19"
    }

    activation_policy = "ALWAYS"
  }
}
`

var testGoogleSqlDatabaseInstance_maintenanceVersionWithOldVersion = `
resource "google_sql_database_instance" "instance" {
  name                = "%s"
  region              = "us-central1"
  database_version    = "MYSQL_5_7"
  deletion_protection = false
  maintenance_version = "MYSQL_5_7_37.R20210508.01_03"
  settings {
    tier = "db-g1-small"
  }
}
`

var testGoogleSqlDatabaseInstance_settings_deletionProtectionEnabled = `
resource "google_sql_database_instance" "instance" {
  name                        = "%s"
  region                      = "us-central1"
  database_version            = "MYSQL_5_7"
  deletion_protection         = false
  settings {
	deletion_protection_enabled = %s
    tier                        = "db-g1-small"
  }
}
`

var testGoogleSqlDatabaseInstance_settings_checkServiceNetworking = `
resource "google_compute_network" "servicenet" {
  name                    = "%s"
}

resource "google_sql_database_instance" "instance" {
  name                = "%s"
  region              = "us-central1"
  database_version    = "MYSQL_5_7"
  deletion_protection = false
  settings {
    tier = "db-g1-small"
    ip_configuration {
      ipv4_enabled    = "false"
      private_network = google_compute_network.servicenet.self_link
    }
  }
}
`

var testGoogleSqlDatabaseInstance_replica = `
resource "google_sql_database_instance" "instance_master" {
  name                = "tf-test-%d"
  database_version    = "MYSQL_5_7"
  region              = "us-central1"
  deletion_protection = false

  settings {
    tier = "db-n1-standard-1"

    backup_configuration {
      enabled            = true
      start_time         = "00:00"
      binary_log_enabled = true
    }
  }
}

resource "google_sql_database_instance" "replica1" {
  name                = "tf-test-%d-1"
  database_version    = "MYSQL_5_7"
  region              = "us-central1"
  deletion_protection = false

  settings {
    tier = "db-n1-standard-1"
    backup_configuration {
      enabled = false
      binary_log_enabled = true
    }
  }

  master_instance_name = google_sql_database_instance.instance_master.name

  replica_configuration {
    connect_retry_interval    = 100
    master_heartbeat_period   = 10000
    password                  = "password"
    username                  = "username"
    ssl_cipher                = "ALL"
    verify_server_certificate = false
  }
}

resource "google_sql_database_instance" "replica2" {
  name                = "tf-test-%d-2"
  database_version    = "MYSQL_5_7"
  region              = "us-central1"
  deletion_protection = false

  settings {
    tier = "db-n1-standard-1"
    backup_configuration {
      enabled = %s
    }
  }

  master_instance_name = google_sql_database_instance.instance_master.name

  replica_configuration {
    connect_retry_interval    = 100
    master_heartbeat_period   = 10000
    password                  = "password"
    username                  = "username"
    ssl_cipher                = "ALL"
    verify_server_certificate = false
  }
}
`

var testGoogleSqlDatabaseInstance_slave = `
resource "google_sql_database_instance" "instance_master" {
  name                = "tf-test-%d"
  region              = "us-central1"
  database_version    = "MYSQL_5_7"
  deletion_protection = false

  settings {
    tier = "db-g1-small"

    backup_configuration {
      enabled            = true
      binary_log_enabled = true
    }
  }
}

resource "google_sql_database_instance" "instance_slave" {
  name                = "tf-test-%d"
  region              = "us-central1"
  database_version    = "MYSQL_5_7"
  deletion_protection = false

  master_instance_name = google_sql_database_instance.instance_master.name

  settings {
    tier = "db-g1-small"
  }
}
`

var testGoogleSqlDatabaseInstance_highAvailability = `
resource "google_sql_database_instance" "instance" {
  name                = "tf-test-%d"
  region              = "us-central1"
  database_version    = "POSTGRES_9_6"
  deletion_protection = false

  settings {
    tier = "db-g1-small"

    availability_type = "REGIONAL"

    backup_configuration {
      enabled  = true
      location = "us"
    }
  }
}
`

var testGoogleSqlDatabaseInstance_diskspecs = `
resource "google_sql_database_instance" "instance" {
  name                = "tf-test-%d"
  region              = "us-central1"
  database_version    = "MYSQL_5_7"
  deletion_protection = false

  settings {
    tier                  = "db-g1-small"
    disk_autoresize       = true
    disk_autoresize_limit = 50
    disk_size             = 15
    disk_type             = "PD_HDD"
  }
}
`

var testGoogleSqlDatabaseInstance_maintenance = `
resource "google_sql_database_instance" "instance" {
  name                = "tf-test-%d"
  region              = "us-central1"
  database_version    = "MYSQL_5_7"
  deletion_protection = false

  settings {
    tier = "db-g1-small"

    maintenance_window {
      day          = 7
      hour         = 3
      update_track = "canary"
    }
  }
}
`

var testGoogleSqlDatabaseInstance_maintenance_week5 = `
resource "google_sql_database_instance" "instance" {
  name                = "tf-test-%d"
  region              = "us-central1"
  database_version    = "MYSQL_5_7"
  deletion_protection = false

  settings {
    tier = "db-f1-micro"

    maintenance_window {
      day          = 7
      hour         = 3
      update_track = "week5"
    }
  }
}
`

var testGoogleSqlDatabaseInstance_authNets_step1 = `
resource "google_sql_database_instance" "instance" {
  name                = "tf-test-%d"
  region              = "us-central1"
  database_version    = "MYSQL_5_7"
  deletion_protection = false
  settings {
    tier                   = "db-g1-small"

    ip_configuration {
      authorized_networks {
        value           = "108.12.12.12"
        name            = "misc"
        expiration_time = "2037-11-15T16:19:00.094Z"
      }
    }
  }
}
`

var testGoogleSqlDatabaseInstance_authNets_step2 = `
resource "google_sql_database_instance" "instance" {
  name                = "tf-test-%d"
  region              = "us-central1"
  database_version    = "MYSQL_5_7"
  deletion_protection = false
  settings {
    tier                   = "db-g1-small"

    ip_configuration {
      ipv4_enabled = "true"
    }
  }
}
`

var testGoogleSqlDatabaseInstance_multipleOperations = `
resource "google_sql_database_instance" "instance" {
  name                = "tf-test-%s"
  region              = "us-central1"
  database_version    = "MYSQL_5_7"
  deletion_protection = false
  settings {
    tier                   = "db-g1-small"
  }
}

resource "google_sql_database" "database" {
  name     = "tf-test-%s"
  instance = google_sql_database_instance.instance.name
}

resource "google_sql_user" "user" {
  name     = "tf-test-%s"
  instance = google_sql_database_instance.instance.name
  host     = "google.com"
  password = "hunter2"
}
`

var testGoogleSqlDatabaseInstance_basic_with_user_labels = `
resource "google_sql_database_instance" "instance" {
  name                = "%s"
  region              = "us-central1"
  database_version    = "MYSQL_5_7"
  deletion_protection = false
  settings {
    tier = "db-g1-small"
    user_labels = {
      track    = "production"
      location = "western-division"
    }
  }
}
`
var testGoogleSqlDatabaseInstance_basic_with_user_labels_update = `
resource "google_sql_database_instance" "instance" {
  name                = "%s"
  region              = "us-central1"
  database_version    = "MYSQL_5_7"
  deletion_protection = false
  settings {
    tier = "db-g1-small"
    user_labels = {
      track = "production"
    }
  }
}
`

var testGoogleSqlDatabaseInstance_insights = `
resource "google_sql_database_instance" "instance" {
  name                = "tf-test-%d"
  region              = "us-central1"
  database_version    = "POSTGRES_9_6"
  deletion_protection = false

  settings {
    tier = "db-g1-small"

    insights_config {
      query_insights_enabled  = true
      query_string_length     = 256
      record_application_tags = true
      record_client_address   = true
      query_plans_per_minute  = 10
    }
  }
}
`
var testGoogleSqlDatabaseInstance_encryptionKey = `
data "google_project" "project" {
  project_id = "%{project_id}"
}
resource "google_kms_key_ring" "keyring" {
  name     = "%{key_name}"
  location = "us-central1"
}

resource "google_kms_crypto_key" "key" {
  name     = "%{key_name}"
  key_ring = google_kms_key_ring.keyring.id
}

resource "google_kms_crypto_key_iam_member" "crypto_key" {
  crypto_key_id = google_kms_crypto_key.key.id
  role          = "roles/cloudkms.cryptoKeyEncrypterDecrypter"

  member = "serviceAccount:service-${data.google_project.project.number}@gcp-sa-cloud-sql.iam.gserviceaccount.com"
}

resource "google_sql_database_instance" "master" {
  name                = "%{instance_name}-master"
  database_version    = "MYSQL_5_7"
  region              = "us-central1"
  deletion_protection = false
  encryption_key_name = google_kms_crypto_key.key.id

  settings {
    tier = "db-n1-standard-1"

    backup_configuration {
      enabled            = true
      start_time         = "00:00"
      binary_log_enabled = true
    }
  }
  depends_on = [google_kms_crypto_key_iam_member.crypto_key]
}

resource "google_sql_database_instance" "replica" {
  name                 = "%{instance_name}-replica"
  database_version     = "MYSQL_5_7"
  region               = "us-central1"
  master_instance_name = google_sql_database_instance.master.name
  deletion_protection  = false

  settings {
    tier = "db-n1-standard-1"
  }

  depends_on = [google_sql_database_instance.master]
}
`

var testGoogleSqlDatabaseInstance_encryptionKey_replicaInDifferentRegion = `

data "google_project" "project" {
  project_id = "%{project_id}"
}

resource "google_kms_key_ring" "keyring" {
  name     = "%{key_name}"
  location = "us-central1"
}

resource "google_kms_crypto_key" "key" {

  name     = "%{key_name}"
  key_ring = google_kms_key_ring.keyring.id
}

resource "google_kms_crypto_key_iam_member" "crypto_key" {
  crypto_key_id = google_kms_crypto_key.key.id
  role          = "roles/cloudkms.cryptoKeyEncrypterDecrypter"

  member = "serviceAccount:service-${data.google_project.project.number}@gcp-sa-cloud-sql.iam.gserviceaccount.com"
}

resource "google_sql_database_instance" "master" {
  name                = "%{instance_name}-master"
  database_version    = "MYSQL_5_7"
  region              = "us-central1"
  deletion_protection = false
  encryption_key_name = google_kms_crypto_key.key.id

  settings {
    tier = "db-n1-standard-1"

    backup_configuration {
      enabled            = true
      start_time         = "00:00"
      binary_log_enabled = true
    }
  }

  depends_on = [google_kms_crypto_key_iam_member.crypto_key]
}

resource "google_kms_key_ring" "keyring-rep" {

  name     = "%{key_name}-rep"
  location = "us-east1"
}

resource "google_kms_crypto_key" "key-rep" {

  name     = "%{key_name}-rep"
  key_ring = google_kms_key_ring.keyring-rep.id
}

resource "google_kms_crypto_key_iam_member" "crypto_key_rep" {
  crypto_key_id = google_kms_crypto_key.key-rep.id
  role          = "roles/cloudkms.cryptoKeyEncrypterDecrypter"

  member = "serviceAccount:service-${data.google_project.project.number}@gcp-sa-cloud-sql.iam.gserviceaccount.com"
}

resource "google_sql_database_instance" "replica" {
  name                 = "%{instance_name}-replica"
  database_version     = "MYSQL_5_7"
  region               = "us-east1"
  master_instance_name = google_sql_database_instance.master.name
  encryption_key_name = google_kms_crypto_key.key-rep.id
  deletion_protection  = false

  settings {
    tier = "db-n1-standard-1"
  }

  depends_on = [
    google_sql_database_instance.master,
    google_kms_crypto_key_iam_member.crypto_key_rep
  ]
}
`

func testGoogleSqlDatabaseInstance_PointInTimeRecoveryEnabled(masterID int, pointInTimeRecoveryEnabled bool, dbVersion string) string {
	return fmt.Sprintf(`
resource "google_sql_database_instance" "instance" {
  name                = "tf-test-%d"
  region              = "us-central1"
  database_version    = "%s"
  deletion_protection = false
  root_password		  = "rand-pwd-%d"
  settings {
    tier = "db-custom-2-13312"
    backup_configuration {
      enabled                        = true
      start_time                     = "00:00"
      point_in_time_recovery_enabled = %t
    }
  }
}
`, masterID, dbVersion, masterID, pointInTimeRecoveryEnabled)
}

func testGoogleSqlDatabaseInstance_EnableGoogleMlIntegration(masterID int, enableGoogleMlIntegration bool, dbVersion string, tier string) string {
	return fmt.Sprintf(`
resource "google_sql_database_instance" "instance" {
  name                = "tf-test-%d"
  region              = "us-central1"
  database_version    = "%s"
  deletion_protection = false
  root_password		  = "rand-pwd-%d"
  settings {
    tier = "%s"
	enable_google_ml_integration = %t
  }
}
`, masterID, dbVersion, masterID, tier, enableGoogleMlIntegration)
}

func testGoogleSqlDatabaseInstance_EnableDataplexIntegration(masterID int, enableDataplexIntegration bool) string {
	return fmt.Sprintf(`
resource "google_sql_database_instance" "instance" {
  name                = "tf-test-%d"
  region              = "us-central1"
  database_version    = "MYSQL_8_0"
  deletion_protection = false
  root_password		  = "rand-pwd-%d"
  settings {
    tier = "db-custom-2-10240"
	enable_dataplex_integration = %t
  }
}
`, masterID, masterID, enableDataplexIntegration)
}

func testGoogleSqlDatabaseInstance_BackupRetention(masterID int) string {
	return fmt.Sprintf(`
resource "google_sql_database_instance" "instance" {
  name                = "tf-test-%d"
  region              = "us-central1"
  database_version    = "MYSQL_8_0"
  deletion_protection = false
  settings {
    tier = "db-g1-small"
    backup_configuration {
      enabled                        = true
      start_time                     = "00:00"
      binary_log_enabled             = true
	  transaction_log_retention_days = 2
	  backup_retention_settings {
	    retained_backups = 4
	  }
    }
  }
}
`, masterID)
}

func testAccSqlDatabaseInstance_beforeBackup(context map[string]interface{}) string {
	return acctest.Nprintf(`
resource "google_sql_database_instance" "instance" {
  name             = "tf-test-%{random_suffix}"
  database_version = "POSTGRES_11"
  region           = "us-central1"

  settings {
	tier = "db-g1-small"
	backup_configuration {
		enabled            = "false"
	}
  }

  deletion_protection = false
}
`, context)
}

func testAccSqlDatabaseInstance_restoreFromBackup(context map[string]interface{}) string {
	return acctest.Nprintf(`
resource "google_sql_database_instance" "instance" {
  name             = "tf-test-%{random_suffix}"
  database_version = "POSTGRES_11"
  region           = "us-central1"

  settings {
	tier = "db-g1-small"
	backup_configuration {
		enabled            = "false"
	}
  }

  restore_backup_context {
    backup_run_id = data.google_sql_backup_run.backup.backup_id
    instance_id = data.google_sql_backup_run.backup.instance
  }

  // Ignore changes, since the most recent backup may change during the test
  lifecycle{
	ignore_changes = [restore_backup_context[0].backup_run_id]
  }

  deletion_protection = false
}

data "google_sql_backup_run" "backup" {
	instance = "%{original_db_name}"
	most_recent = true
}
`, context)
}

func testAccSqlDatabaseInstance_basicClone(context map[string]interface{}) string {
	return acctest.Nprintf(`
resource "google_sql_database_instance" "instance" {
  name             = "tf-test-%{random_suffix}"
  database_version = "POSTGRES_11"
  region           = "us-central1"

  clone {
    source_instance_name = data.google_sql_backup_run.backup.instance
    point_in_time = data.google_sql_backup_run.backup.start_time
  }

  deletion_protection = false

  // Ignore changes, since the most recent backup may change during the test
  lifecycle{
	ignore_changes = [clone[0].point_in_time]
  }
}

data "google_sql_backup_run" "backup" {
	instance = "%{original_db_name}"
	most_recent = true
}
`, context)
}

func testAccSqlDatabaseInstance_cloneWithSettings(context map[string]interface{}) string {
	return acctest.Nprintf(`
resource "google_sql_database_instance" "instance" {
  name             = "tf-test-%{random_suffix}"
  database_version = "POSTGRES_11"
  region           = "us-central1"

  settings {
	tier = "db-g1-small"
	backup_configuration {
		enabled            = false
	}
  }

  clone {
    source_instance_name = data.google_sql_backup_run.backup.instance
    point_in_time = data.google_sql_backup_run.backup.start_time
	preferred_zone = "us-central1-b"
  }

  deletion_protection = false

  // Ignore changes, since the most recent backup may change during the test
  lifecycle{
	ignore_changes = [clone[0].point_in_time]
  }
}

data "google_sql_backup_run" "backup" {
	instance = "%{original_db_name}"
	most_recent = true
}
`, context)
}

func testAccSqlDatabaseInstance_cloneWithDatabaseNames(context map[string]interface{}) string {
	return acctest.Nprintf(`
resource "google_sql_database_instance" "instance" {
  name             = "tf-test-%{random_suffix}"
  database_version = "POSTGRES_11"
  region           = "us-central1"

  clone {
    source_instance_name = data.google_sql_backup_run.backup.instance
    point_in_time = data.google_sql_backup_run.backup.start_time
    database_names = ["userdb1"]
  }

  deletion_protection = false

  // Ignore changes, since the most recent backup may change during the test
  lifecycle{
	ignore_changes = [clone[0].point_in_time]
  }
}

data "google_sql_backup_run" "backup" {
	instance = "%{original_db_name}"
	most_recent = true
}
`, context)
}

func checkPromoteReplicaSkipConfigurations(resourceName string) func(*terraform.State) error {
	return func(s *terraform.State) error {
		resource, ok := s.RootModule().Resources[resourceName]
		if !ok {
			return fmt.Errorf("Can't find %s in state", resourceName)
		}

		resourceAttributes := resource.Primary.Attributes
		instanceType, ok := resourceAttributes["instance_type"]
		if !ok {
			return fmt.Errorf("Instance type is not present in state for %s", resourceName)
		}
		if instanceType != "READ_REPLICA_INSTANCE" {
			return fmt.Errorf("instance_type is %s, it should be READ_REPLICA_INSTANCE.", instanceType)
		}

		masterInstanceName, ok := resourceAttributes["master_instance_name"]
		if !ok && masterInstanceName != "" {
			return fmt.Errorf("master_instance_name should be present in %s state.", resourceName)
		}

		return nil
	}
}

func checkPromoteReplicaConfigurations(resourceName string) func(*terraform.State) error {
	return func(s *terraform.State) error {
		resource, ok := s.RootModule().Resources[resourceName]
		if !ok {
			return fmt.Errorf("Can't find %s in state", resourceName)
		}

		resourceAttributes := resource.Primary.Attributes
		instanceType, ok := resourceAttributes["instance_type"]
		if !ok {
			return fmt.Errorf("Instance type is not present in state for %s", resourceName)
		}
		if instanceType != "CLOUD_SQL_INSTANCE" {
			return fmt.Errorf("Error in replica promotion. instance_type is %s, it should be CLOUD_SQL_INSTANCE.", instanceType)
		}

		masterInstanceName, ok := resourceAttributes["master_instance_name"]
		if ok && masterInstanceName != "" {
			return fmt.Errorf("Error in replica promotion. master_instance_name should not be present in %s state.", resourceName)
		}

		replicaConfiguration, ok := resourceAttributes["replica_configuration"]
		if ok && replicaConfiguration != "" {
			return fmt.Errorf("Error in replica promotion. replica_configuration should not be present in %s state.", resourceName)
		}

		return nil
	}
}

func checkInstanceTypeIsPresent(resourceName string) func(*terraform.State) error {
	return func(s *terraform.State) error {
		rs, ok := s.RootModule().Resources[resourceName]
		if !ok {
			return fmt.Errorf("can't find %s in state", resourceName)
		}
		rsAttr := rs.Primary.Attributes
		_, ok = rsAttr["instance_type"]
		if !ok {
			return fmt.Errorf("Instance type is not computed for %s", resourceName)
		}
		return nil
	}
}

func testGoogleSqlDatabaseInstance_flags(instance string) string {
	return fmt.Sprintf(`
resource "google_sql_database_instance" "instance" {
  name                = "%s"
  region              = "us-central1"
  database_version    = "MYSQL_5_7"
  deletion_protection = false
  settings {
    tier = "db-g1-small"

    database_flags {
      name  = "character_set_server"
      value = "utf8mb4"
    }
    database_flags {
      name  = "auto_increment_increment"
      value = "2"
    }
  }
}`, instance)
}

func testGoogleSqlDatabaseInstance_flags_update(instance string) string {
	return fmt.Sprintf(`
resource "google_sql_database_instance" "instance" {
  name                = "%s"
  region              = "us-central1"
  database_version    = "MYSQL_5_7"
  deletion_protection = false
  settings {
    tier = "db-g1-small"

    database_flags {
      name  = "auto_increment_increment"
      value = "2"
    }
    database_flags {
      name  = "character_set_server"
      value = "utf8mb4"
    }
  }
}`, instance)
}

func testGoogleSqlDatabaseInstance_readReplica(instance string) string {
	return fmt.Sprintf(`
resource "google_sql_database_instance" "master" {
  region           = "asia-northeast1"
  name             = "%s-master"
  database_version = "MYSQL_5_7"
  deletion_protection  = false
  settings {
    availability_type = "ZONAL"
    disk_autoresize   = true
    disk_size         = 10
    disk_type         = "PD_SSD"
    tier              = "db-g1-small"

    activation_policy = "ALWAYS"
    pricing_plan      = "PER_USE"

    backup_configuration {
      binary_log_enabled = true
      enabled            = true
      location           = "asia"
      start_time         = "18:00"
    }

    database_flags {
      name  = "character_set_server"
      value = "utf8mb4"
    }
  }
}


resource "google_sql_database_instance" "replica" {
  depends_on           = [google_sql_database_instance.master]
  name                 = "%s-replica"
  master_instance_name = google_sql_database_instance.master.name
  region               = "asia-northeast1"
  database_version     = "MYSQL_5_7"
  deletion_protection  = false
  replica_configuration {
    failover_target = false
  }
  settings {
    tier              = "db-g1-small"
    availability_type = "ZONAL"
    pricing_plan      = "PER_USE"
    disk_autoresize   = true
    disk_size         = 10

    backup_configuration {
      binary_log_enabled = true
    }

    database_flags {
      name  = "slave_parallel_workers"
      value = "3"
    }

    database_flags {
      name  = "slave_parallel_type"
      value = "LOGICAL_CLOCK"
    }

    database_flags {
      name  = "slave_pending_jobs_size_max"
      value = "536870912" # 512MB
    }
  }
}`, instance, instance)
}

func testGoogleSqlDatabaseInstance_updateReadReplica(instance string) string {
	return fmt.Sprintf(`
resource "google_sql_database_instance" "master" {
  region           = "asia-northeast1"
  name             = "%s-master"
  database_version = "MYSQL_5_7"
  deletion_protection  = false
  settings {
    availability_type = "ZONAL"
    disk_autoresize   = true
    disk_size         = 10
    disk_type         = "PD_SSD"
    tier              = "db-g1-small"

    activation_policy = "ALWAYS"
    pricing_plan      = "PER_USE"

    backup_configuration {
      binary_log_enabled = true
      enabled            = true
      location           = "asia"
      start_time         = "18:00"
    }

    database_flags {
      name  = "character_set_server"
      value = "utf8mb4"
    }
  }
}


resource "google_sql_database_instance" "replica" {
  depends_on           = [google_sql_database_instance.master]
  name                 = "%s-replica"
  master_instance_name = google_sql_database_instance.master.name
  region               = "asia-northeast1"
  database_version     = "MYSQL_5_7"
  deletion_protection  = false
  replica_configuration {
    failover_target = false
  }
  settings {
    tier              = "db-g1-small"
    availability_type = "ZONAL"
    pricing_plan      = "PER_USE"
    disk_autoresize   = true
    disk_size         = 10

    backup_configuration {
      binary_log_enabled = true
    }

    database_flags {
      name  = "slave_parallel_workers"
      value = "2"
    }

    database_flags {
      name  = "slave_parallel_type"
      value = "LOGICAL_CLOCK"
    }

    database_flags {
      name  = "slave_pending_jobs_size_max"
      value = "536870912" # 512MB
    }
  }
}`, instance, instance)
}

func testGoogleSqlDatabaseInstance_updateRootPassword(instance, databaseVersion, rootPassword string) string {
	return fmt.Sprintf(`
resource "google_sql_database_instance" "main" {
    name             = "%s"
	database_version = "%s"
	region           = "us-central1"
	deletion_protection = false
	root_password = "%s"
	settings {
		tier = "db-custom-2-13312"
	}
}`, instance, databaseVersion, rootPassword)
}

func testGoogleSqlDatabaseInstance_activationPolicy(instance, databaseVersion, activationPolicy string, deletionProtection bool) string {
	return fmt.Sprintf(`
resource "google_sql_database_instance" "instance" {
  name                = "%s"
  region              = "us-central1"
  database_version    = "%s"
  deletion_protection = %t
  settings {
    tier              = "db-g1-small"
    activation_policy = "%s"
  }
}
`, instance, databaseVersion, deletionProtection, activationPolicy)
}<|MERGE_RESOLUTION|>--- conflicted
+++ resolved
@@ -2427,9 +2427,6 @@
 	})
 }
 
-<<<<<<< HEAD
-func testGoogleSqlDatabaseInstance_setSslOptionsForPostgreSQL(databaseName string, databaseVersion string, sslMode string) string {
-=======
 func TestAccSqlDatabaseInstance_useInternalCaByDefault(t *testing.T) {
 	t.Parallel()
 
@@ -2456,8 +2453,7 @@
 	})
 }
 
-func testGoogleSqlDatabaseInstance_setSslOptionsForPostgreSQL(databaseName string, databaseVersion string, requireSsl bool, sslMode string) string {
->>>>>>> 24de5824
+func testGoogleSqlDatabaseInstance_setSslOptionsForPostgreSQL(databaseName string, databaseVersion string, sslMode string) string {
 	return fmt.Sprintf(`
 resource "google_sql_database_instance" "instance" {
   name                = "%s"
